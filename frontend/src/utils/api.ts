<<<<<<< HEAD
import { ArtistRequestFilters } from '@/types';
import { getTopTracks } from '../../../backend/src/controllers/user.controller';
=======
import { ArtistRequestFilters, CreatePlaylistData } from "@/types";
>>>>>>> 37c71fe0

const API_BASE = process.env.NEXT_PUBLIC_API_URL;

// Helper function giúp giảm bớt lặp code
const fetchWithAuth = async (
  url: string,
  options: RequestInit = {},
  token?: string
) => {
  const sessionId = localStorage.getItem("sessionId");
  const headers: Record<string, string> = {
    ...(token && { Authorization: `Bearer ${token}` }),
    ...(sessionId && { "Session-ID": sessionId }),
    ...(options.headers as Record<string, string>),
  };

  if (!(options.body instanceof FormData)) {
    headers["Content-Type"] = "application/json";
  }

  const response = await fetch(`${API_BASE}${url}`, {
    ...options,
    headers,
  });

  if (!response.ok) {
    const errorText = await response.text();
    let errorMessage = "An unexpected error occurred";
    let errorCode = "";

    try {
      const errorResponse = JSON.parse(errorText);
      errorMessage = errorResponse.message || errorMessage;
      errorCode = errorResponse.code || "";

      // Thêm xử lý error code cho tài khoản bị khóa
      if (errorCode === "ARTIST_DEACTIVATED") {
        errorMessage = "Your artist account has been deactivated";
      }
    } catch (e) {
      errorMessage = errorText;
    }

    throw new Error(errorMessage);
  }

  return response.json();
};

// Interfaces
interface RegisterData {
  email: string;
  password: string;
  username: string;
  name?: string;
}

interface LoginData {
  email: string;
  password: string;
}

interface ResetPasswordData {
  token: string;
  newPassword: string;
}

export const api = {
  auth: {
    register: async (data: RegisterData) =>
      fetchWithAuth("/api/auth/register", {
        method: "POST",
        body: JSON.stringify(data),
      }),

    login: async (data: LoginData) =>
      fetchWithAuth("/api/auth/login", {
        method: "POST",
        body: JSON.stringify(data),
      }),

    requestPasswordReset: async (email: string) =>
      fetchWithAuth("/api/auth/request-password-reset", {
        method: "POST",
        body: JSON.stringify({ email }),
      }),

    resetPassword: async (data: ResetPasswordData) =>
      fetchWithAuth("/api/auth/reset-password", {
        method: "POST",
        body: JSON.stringify(data),
      }),

    validateToken: async (token: string) =>
      fetchWithAuth("/api/auth/validate-token", { method: "GET" }, token),

    switchProfile: async (token: string) => {
      return fetchWithAuth(
        "/api/auth/switch-profile",
        { method: "POST" },
        token
      );
    },

    logout: async (token: string) =>
      fetchWithAuth("/api/auth/logout", { method: "POST" }, token),
  },

  session: {
    handleAudioPlay: async (userId: string, sessionId: string, token: string) =>
      fetchWithAuth(
        `/api/session/handle-audio-play`,
        {
          method: "POST",
          body: JSON.stringify({ userId, sessionId }),
        },
        token
      ),
  },

  admin: {
    getArtistRequests: async (
      token: string,
      page: number = 1,
      limit: number = 10,
      filters?: ArtistRequestFilters
    ) => {
      const params = new URLSearchParams({
        page: page.toString(),
        limit: limit.toString(),
      });

      if (filters) {
        if (filters.startDate) {
          params.append("startDate", filters.startDate.toISOString());
        }
        if (filters.endDate) {
          params.append("endDate", filters.endDate.toISOString());
        }
        if (filters.status) {
          params.append("status", filters.status);
        }
        if (filters.search) {
          params.append("search", filters.search);
        }
      }

      return fetchWithAuth(
        `/api/admin/artist-requests?${params.toString()}`,
        { method: "GET" },
        token
      );
    },

    getArtistRequestDetails: async (requestId: string, token: string) =>
      fetchWithAuth(
        `/api/admin/artist-requests/${requestId}`,
        { method: "GET" },
        token
      ),

    approveArtistRequest: async (requestId: string, token: string) =>
      fetchWithAuth(
        "/api/admin/artist-requests/approve",
        {
          method: "POST",
          body: JSON.stringify({ requestId }),
        },
        token
      ),

    rejectArtistRequest: async (requestId: string, token: string) =>
      fetchWithAuth(
        "/api/admin/artist-requests/reject",
        {
          method: "POST",
          body: JSON.stringify({ requestId }),
        },
        token
      ),

    getAllArtists: async (token: string, page: number, limit: number) =>
      fetchWithAuth(
        `/api/admin/artists?page=${page}&limit=${limit}`,
        { method: "GET" },
        token
      ),

    getArtistById: async (id: string, token: string) =>
      fetchWithAuth(`/api/admin/artists/${id}`, { method: "GET" }, token),

    verifyArtist: async (data: { userId: string }, token: string) =>
      fetchWithAuth(
        "/api/admin/artists/verify",
        {
          method: "POST",
          body: JSON.stringify(data),
        },
        token
      ),

    updateMonthlyListeners: async (id: string, token: string) =>
      fetchWithAuth(
        `/api/admin/artists/${id}/update-monthly-listeners`,
        {
          method: "POST",
        },
        token
      ),

    getAllUsers: async (
      token: string,
      page: number,
      limit: number,
      queryParams?: string
    ) =>
      fetchWithAuth(
        `/api/admin/users?${queryParams || `page=${page}&limit=${limit}`}`,
        { method: "GET" },
        token
      ),

    getUserById: async (id: string, token: string) =>
      fetchWithAuth(`/api/admin/users/${id}`, { method: "GET" }, token),

    updateUser: async (id: string, data: any, token: string) =>
      fetchWithAuth(
        `/api/admin/users/${id}`,
        {
          method: "PUT",
          body: JSON.stringify(data),
        },
        token
      ),

    deleteUser: async (id: string, token: string) =>
      fetchWithAuth(`/api/admin/users/${id}`, { method: "DELETE" }, token),

    deleteArtist: async (id: string, token: string) =>
      fetchWithAuth(`/api/admin/artists/${id}`, { method: "DELETE" }, token),

    deactivateUser: async (
      id: string,
      data: { isActive: boolean },
      token: string
    ) =>
      fetchWithAuth(
        `/api/admin/users/${id}/deactivate`,
        {
          method: "PATCH",
          body: JSON.stringify(data),
        },
        token
      ),

    deactivateArtist: async (
      id: string,
      data: { isActive: boolean },
      token: string
    ) =>
      fetchWithAuth(
        `/api/admin/artists/${id}/deactivate`,
        { method: "PATCH", body: JSON.stringify(data) },
        token
      ),

    getAllGenres: async (
      token: string,
      page: number,
      limit: number,
      queryParams?: string
    ) =>
      fetchWithAuth(
        `/api/admin/genres?${queryParams || `page=${page}&limit=${limit}`}`,
        { method: "GET" },
        token
      ),

    createGenre: async (data: any, token: string) =>
      fetchWithAuth(
        "/api/admin/genres",
        {
          method: "POST",
          body: JSON.stringify(data),
        },
        token
      ),

    updateGenre: async (id: string, data: any, token: string) =>
      fetchWithAuth(
        `/api/admin/genres/${id}`,
        {
          method: "PUT",
          body: JSON.stringify(data),
        },
        token
      ),

    deleteGenre: async (id: string, token: string) =>
      fetchWithAuth(`/api/admin/genres/${id}`, { method: "DELETE" }, token),
  },

  user: {
    getUserById: async (id: string, token: string) => {
      // Gọi API lấy thông tin user
      // Tuỳ thuộc vào backend route bạn có
      // Ví dụ: /api/admin/users/:id hoặc /api/user/profile/:id
      const response = await fetchWithAuth(
        `/api/user/profile/${id}`,
        { method: "GET" },
        token
      );
      return response; // hoặc response.data tuỳ fetchWithAuth
    },

    searchAll: async (query: string, token: string) =>
      fetchWithAuth(
        `/api/user/search-all?q=${query}`,
        { method: "GET" },
        token
      ),

    getAllGenres: async () =>
      fetchWithAuth("/api/user/genres", { method: "GET" }),

    followUserOrArtist: async (followingId: string, token: string) =>
      fetchWithAuth(
        `/api/user/follow/${followingId}`,
        {
          method: "POST",
        },
        token
      ),

    unfollowUserOrArtist: async (followingId: string, token: string) =>
      fetchWithAuth(
        `/api/user/unfollow/${followingId}`,
        {
          method: "DELETE",
        },
        token
      ),

    getFollowers: async (token: string) =>
      fetchWithAuth("/api/user/followers", { method: "GET" }, token),

    getFollowing: async (token: string) =>
      fetchWithAuth("/api/user/following", { method: "GET" }, token),

    requestArtistRole: async (token: string, data: FormData) =>
      fetchWithAuth(
        "/api/user/request-artist",
        {
          method: "POST",
          body: data,
        },
        token
      ),

    editProfile: async (token: string, data: FormData) =>
      fetchWithAuth(
        "/api/user/edit-profile",
        {
          method: "PUT",
          body: data,
        },
        token
      ),

    checkArtistRequest: async (
      token: string
    ): Promise<{
      hasPendingRequest: boolean;
      isVerified: boolean;
    }> => {
      return fetchWithAuth(
        "/api/user/check-artist-request",
        { method: "GET" },
        token
      );
    },

    getRecommendedArtists: async (token: string) =>
      fetchWithAuth('/api/user/recommendedArtists', { method: 'GET' }, token),

    getNewestAlbums: async (token: string) =>
      fetchWithAuth('/api/user/newestAlbums', { method: 'GET' }, token),

    getNewestTracks: async (token: string) =>
      fetchWithAuth('/api/user/newestTracks', { method: 'GET' }, token),

    getTopTracks: async (token: string) =>
      fetchWithAuth('/api/user/topTracks', { method: 'GET' }, token),

    getTopArtists: async (token: string) =>
      fetchWithAuth('/api/user/topArtists', { method: 'GET' }, token),

    getTopAlbums: async (token: string) =>
      fetchWithAuth('/api/user/topAlbums', { method: 'GET' }, token),
  },

  artists: {
    getAll: async (token: string, page: number, limit: number) =>
      fetchWithAuth(
        `/api/admin/artists?page=${page}&limit=${limit}`,
        { method: "GET" },
        token
      ),

    getRequests: async (token: string, page: number, limit: number) =>
      fetchWithAuth(
        `/api/admin/artist-requests?page=${page}&limit=${limit}`,
        { method: "GET" },
        token
      ),

    getById: async (id: string, token: string) =>
      fetchWithAuth(`/api/admin/artists/${id}`, { method: "GET" }, token),

    create: async (data: FormData, token: string) =>
      fetchWithAuth(
        "/api/admin/artists",
        { method: "POST", body: data },
        token
      ),

    getProfile: async (id: string, token: string) =>
      fetchWithAuth(`/api/artist/profile/${id}`, { method: "GET" }, token),

    updateProfile: async (id: string, data: any, token: string) =>
      fetchWithAuth(
        `/api/artist/profile/${id}`,
        {
          method: "PUT",
          body: JSON.stringify(data),
        },
        token
      ),

    getStats: async (id: string, token: string) =>
      fetchWithAuth(`/api/artist/stats/${id}`, { method: "GET" }, token),

    getTrackByArtistId: async (id: string, token: string) =>
      fetchWithAuth(`/api/artist/tracks/${id}`, { method: "GET" }, token),

    getAlbumByArtistId: async (id: string, token: string) =>
      fetchWithAuth(`/api/artist/albums/${id}`, { method: "GET" }, token),

    getRelatedArtists: async (id: string, token: string) =>
      fetchWithAuth(`/api/artist/related/${id}`, { method: "GET" }, token),

    getAllTracks: async (
      token: string,
      page: number,
      limit: number,
      queryParams?: string
    ) =>
      fetchWithAuth(
        `/api/tracks?${queryParams || `page=${page}&limit=${limit}`}`,
        { method: "GET" },
        token
      ),

    getAllAlbums: async (
      token: string,
      page: number,
      limit: number,
      queryParams?: string
    ) =>
      fetchWithAuth(
        `/api/albums?${queryParams || `page=${page}&limit=${limit}`}`,
        { method: "GET" },
        token
      ),

    getArtistAlbums: async (
      artistId: string,
      token: string,
      page: number,
      limit: number
    ) =>
      fetchWithAuth(
        `/api/artist/${artistId}/albums?page=${page}&limit=${limit}`,
        { method: "GET" },
        token
      ),

    updateMonthlyListeners: async (id: string, token: string) =>
      fetchWithAuth(
        `/api/admin/artists/${id}/update-monthly-listeners`,
        {
          method: "POST",
        },
        token
      ),

    getAllArtistsProfile: async (
      token: string,
      page: number,
      limit: number,
      queryParams?: string
    ) =>
      fetchWithAuth(
        `/api/artist/profiles?${queryParams || `page=${page}&limit=${limit}`}`,
        { method: "GET" },
        token
      ),
  },

  artist: {
    getStats: async (token: string) =>
      fetchWithAuth("/api/artist/stats", { method: "GET" }, token),
  },

  tracks: {
    getAll: async (
      token: string,
      page: number,
      limit: number,
      queryParams?: string
    ) =>
      fetchWithAuth(
        `/api/tracks?${queryParams || `page=${page}&limit=${limit}`}`,
        { method: "GET" },
        token
      ),

    getByType: async (type: string, token: string) =>
      fetchWithAuth(`/api/tracks/type/${type}`, { method: "GET" }, token),

    getByGenre: async (genreId: string, token: string) =>
      fetchWithAuth(`/api/tracks/genre/${genreId}`, { method: "GET" }, token),

    getByTypeAndGenre: async (type: string, genreId: string, token: string) =>
      fetchWithAuth(
        `/api/tracks/type/${type}/genre/${genreId}`,
        { method: "GET" },
        token
      ),

    create: async (data: FormData, token: string) =>
      fetchWithAuth("/api/tracks", { method: "POST", body: data }, token),

    update: async (id: string, data: FormData, token: string) =>
      fetchWithAuth(`/api/tracks/${id}`, { method: "PUT", body: data }, token),

    delete: async (id: string, token: string) =>
      fetchWithAuth(`/api/tracks/${id}`, { method: "DELETE" }, token),

    toggleVisibility: async (trackId: string, token: string) =>
      fetchWithAuth(
        `/api/tracks/${trackId}/toggle-visibility`,
        { method: "PUT" },
        token
      ),

    search: async (
      query: string,
      token: string,
      page: number,
      limit: number,
      queryParams?: string
    ) =>
      fetchWithAuth(
        `/api/tracks/search?${
          queryParams || `q=${query}&page=${page}&limit=${limit}`
        }`,
        { method: "GET" },
        token
      ),

    play: async (trackId: string, token: string) =>
      fetchWithAuth(`/api/tracks/${trackId}/play`, { method: "POST" }, token),
  },

  history: {
    getPlayHistory: async (token: string) =>
      fetchWithAuth("/api/history/play", { method: "GET" }, token),

    getSearchHistory: async (token: string) =>
      fetchWithAuth("/api/history/search", { method: "GET" }, token),

    getAllHistory: async (token: string) =>
      fetchWithAuth("/api/history", { method: "GET" }, token),

    savePlayHistory: async (
      data: { trackId: string; duration: number; completed: boolean },
      token: string
    ) =>
      fetchWithAuth(
        "/api/history/play",
        {
          method: "POST",
          body: JSON.stringify(data),
        },
        token
      ),

    saveSearchHistory: async (query: string, token: string) =>
      fetchWithAuth(
        "/api/history/search",
        {
          method: "POST",
          body: JSON.stringify({ query }),
        },
        token
      ),
  },

  albums: {
    getAll: async (
      token: string,
      page: number,
      limit: number,
      queryParams?: string
    ) =>
      fetchWithAuth(
        `/api/albums?${queryParams || `page=${page}&limit=${limit}`}`,
        { method: "GET" },
        token
      ),

    getById: async (id: string, token: string) =>
      fetchWithAuth(`/api/albums/${id}`, { method: "GET" }, token),

    create: async (data: FormData, token: string) =>
      fetchWithAuth("/api/albums", { method: "POST", body: data }, token),

    update: async (id: string, data: FormData, token: string) =>
      fetchWithAuth(`/api/albums/${id}`, { method: "PUT", body: data }, token),

    delete: async (id: string, token: string) =>
      fetchWithAuth(`/api/albums/${id}`, { method: "DELETE" }, token),

    toggleVisibility: async (albumId: string, token: string) =>
      fetchWithAuth(
        `/api/albums/${albumId}/toggle-visibility`,
        { method: "PUT" },
        token
      ),

    uploadTracks: async (id: string, data: FormData, token: string) => {
      return fetchWithAuth(
        `/api/albums/${id}/tracks`,
        {
          method: "POST",
          body: data,
          headers: {},
        },
        token
      );
    },

    search: async (
      query: string,
      token: string,
      page: number,
      limit: number,
      queryParams?: string
    ) =>
      fetchWithAuth(
        `/api/albums/search?${
          queryParams || `q=${query}&page=${page}&limit=${limit}`
        }`,
        { method: "GET" },
        token
      ),

    playAlbum: async (albumId: string, token: string) =>
      fetchWithAuth(`/api/albums/${albumId}/play`, { method: "POST" }, token),
  },

  dashboard: {
    getStats: async (token: string) =>
      fetchWithAuth("/api/admin/stats", { method: "GET" }, token),
  },

  notifications: {
    // Lấy danh sách notifications
    getList: async (token: string) =>
      fetchWithAuth("/api/notifications", { method: "GET" }, token),

    // Lấy số lượng thông báo chưa đọc
    getUnreadCount: async (token: string) =>
      fetchWithAuth(
        "/api/notifications/unread-count",
        { method: "GET" },
        token
      ),

    // Đánh dấu 1 thông báo đã đọc
    markAsRead: async (notificationId: string, token: string) =>
      fetchWithAuth(
        `/api/notifications/${notificationId}/read`,
        { method: "PATCH" },
        token
      ),

    // Đánh dấu tất cả thông báo đã đọc
    markAllAsRead: async (token: string) =>
      fetchWithAuth("/api/notifications/read-all", { method: "PATCH" }, token),
  },

  playlists: {
    create: async (data: CreatePlaylistData, token: string) =>
      fetchWithAuth(
        "/api/playlists",
        {
          method: "POST",
          body: JSON.stringify(data),
        },
        token
      ),

    getAll: async (token: string) =>
      fetchWithAuth("/api/playlists", { method: "GET" }, token),

    getById: async (playlistId: string) => {
      try {
        const token = localStorage.getItem("userToken");
        if (!token) {
          throw new Error("Vui lòng đăng nhập lại");
        }

        console.log(
          "Making request to:",
          `${API_BASE}/api/playlists/${playlistId}`
        );
        console.log("With token:", token);

        const response = await fetch(
          `${API_BASE}/api/playlists/${playlistId}`,
          {
            headers: {
              Authorization: `Bearer ${token}`,
              "Content-Type": "application/json",
            },
          }
        );

        const data = await response.json();
        console.log("API response:", data);

        if (!response.ok) {
          throw new Error(data.message || "Không thể tải playlist");
        }

        return data;
      } catch (error) {
        console.error("API Error:", error);
        throw error;
      }
    },

    update: async (id: string, data: any, token: string) => {
      const response = await fetch(`${API_BASE}/playlists/${id}`, {
        method: "PATCH",
        headers: {
          "Content-Type": "application/json",
          Authorization: `Bearer ${token}`,
        },
        body: JSON.stringify(data),
      });

      if (!response.ok) {
        throw new Error("Không thể cập nhật playlist");
      }

      return response.json();
    },

    removeTrack: async (playlistId: string, trackId: string) => {
      const token = localStorage.getItem("userToken");
      if (!token) throw new Error("Unauthorized");

      console.log("Removing track:", { playlistId, trackId }); // Debug log

      const response = await fetch(
        `${API_BASE}/api/playlists/${playlistId}/tracks/${trackId}`,
        {
          method: "DELETE",
          headers: {
            Authorization: `Bearer ${token}`,
          },
        }
      );

      if (!response.ok) {
        const error = await response.json();
        throw new Error(error.message || "Không thể xóa bài hát khỏi playlist");
      }

      return response.json();
    },

    addTrack: async (playlistId: string, trackId: string, token: string) => {
      console.log("Request:", {
        url: `${API_BASE}/api/playlists/${playlistId}/tracks`,
        playlistId,
        trackId,
      });

      const response = await fetch(
        `${API_BASE}/api/playlists/${playlistId}/tracks`,
        {
          method: "POST",
          headers: {
            "Content-Type": "application/json",
            Authorization: `Bearer ${token}`,
          },
          body: JSON.stringify({ trackId }),
        }
      );

      if (!response.ok) {
        const text = await response.text();
        console.error("Error response:", text);
        throw new Error("Không thể thêm bài hát vào playlist");
      }

      return response.json();
    },
  },

  upload: {
    image: async (formData: FormData, token: string) => {
      const response = await fetch(`${API_BASE}/upload/image`, {
        method: "POST",
        headers: {
          Authorization: `Bearer ${token}`,
        },
        body: formData,
      });

      if (!response.ok) {
        throw new Error("Không thể tải ảnh lên");
      }

      return response.json();
    },
  },
};<|MERGE_RESOLUTION|>--- conflicted
+++ resolved
@@ -1,9 +1,4 @@
-<<<<<<< HEAD
-import { ArtistRequestFilters } from '@/types';
-import { getTopTracks } from '../../../backend/src/controllers/user.controller';
-=======
 import { ArtistRequestFilters, CreatePlaylistData } from "@/types";
->>>>>>> 37c71fe0
 
 const API_BASE = process.env.NEXT_PUBLIC_API_URL;
 
