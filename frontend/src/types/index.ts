export interface FormData {
  title: string;
  trackNumber: number;
  releaseDate: string;
  featuredArtists: string[];
}

export interface TrackUploadFormProps {
  album: Album | null;
  newTracks: File[];
  trackDetails: {
    [key: string]: {
      title: string;
      artist: string;
      featuredArtists: SelectedArtist[];
      trackNumber: number;
      releaseDate: string;
      genres: string[];
    };
  };
  isUploading: boolean;
  onFileChange: (e: React.ChangeEvent<HTMLInputElement>) => void;
  onSubmit: (e: React.FormEvent) => void;
  onTrackDetailChange: (fileName: string, field: string, value: any) => void;
  artists?: ArtistProfile[];
  availableGenres?: Genre[];
}

export interface ArtistRequestFilters {
  startDate?: string;
  endDate?: string;
  status?: string;
  search?: string;
}

// API Types
export interface RegisterData {
  email: string;
  password: string;
  name?: string;
}

export interface LoginData {
  email: string;
  password: string;
}

export interface ResetPasswordData {
  token: string;
  password: string;
}

// Helper type for useDataTable hook
export interface FetchDataResponse<T> {
  data: T[];
  pagination: { totalPages: number };
}

// Model Types
export interface User {
  id: string;
  email: string;
  username?: string;
  password?: string;
  name?: string;
  avatar?: string;
  role: "USER" | "ADMIN"; // Chỉ có USER và ADMIN
  adminLevel?: number;
  currentProfile: "USER" | "ARTIST";
  isActive: boolean;
  followVisibility: boolean;
  createdAt: string;
  updatedAt: string;
  lastLoginAt?: string;
  passwordResetToken?: string;
  passwordResetExpires?: string;
  artistProfile?: ArtistProfile;
  history?: History[];
  playlists?: Playlist[];
  followed?: UserFollow[];
  followers?: UserFollow[];
  notifications?: Notification[];
  likedTracks?: Track[];
  hasPendingArtistRequest?: boolean;
}

export interface ArtistProfile {
  id: string;
  artistName: string;
  bio?: string;
  avatar?: string;
  artistBanner?: string;
  role: "ARTIST";
  socialMediaLinks?: {
    facebook?: string;
    instagram?: string;
    twitter?: string;
  };
  monthlyListeners: number;
  isVerified: boolean;
  isActive: boolean;
  verificationRequestedAt?: string;
  verifiedAt?: string;
  createdAt: string;
  updatedAt: string;
  user: User;
  userId: string;
  genres?: { genre: Genre }[];
  albums?: Album[];
  tracks?: Track[];
  featuredInTracks?: { track: Track }[];
  events?: Event[];
  followers?: UserFollow[];
  notifications?: Notification[];
  labelId?: string;
  label?: {
    id: string;
    name: string;
    logoUrl?: string | null;
  };
}

export interface UserFollow {
  id: string;
  followerId: string;
  followingUserId?: string;
  followingArtistId?: string;
  followingType: "USER" | "ARTIST";
  createdAt: string;
  follower: User;
  followingUser?: User; 
  followingArtist?: ArtistProfile;
}

export interface Artist {
  id: string;
  artistName: string;
  bio?: string;
  avatar?: string;
  isVerified: boolean;
  socialMediaLinks?: {
    facebook?: string;
    instagram?: string;
    twitter?: string;
  };
  monthlyListeners?: number;
  user?: {
    id: string;
    email: string;
    username?: string;
    name?: string;
    avatar?: string;
    role: string;
    isActive: boolean;
  };
  genres?: { genre: Genre }[];
  labelId?: string;
  label?: {
    id: string;
    name: string;
    logoUrl?: string | null;
  };
}

export interface ArtistRequest {
  id: string;
  artistName: string;
  bio?: string;
  socialMediaLinks?: {
    facebook?: string;
    twitter?: string;
    instagram?: string;
  };
  verificationRequestedAt: string;
  avatar?: string;
  requestedLabelName?: string | null;
  user: {
    id: string;
    name: string;
    email: string;
  };
  isVerified: boolean;
}

export interface Label {
  id: string;
  name: string;
  logoUrl?: string | null;
  description?: string | null;
  createdAt: string;
  updatedAt: string;
  _count: {
    tracks: number;
    albums: number;
  };
  albums?: Array<{
    id: string;
    title: string;
    coverUrl?: string | null;
    releaseDate: string;
    type: "ALBUM" | "EP" | "SINGLE";
    totalTracks: number;
    artist: {
      id: string;
      artistName: string;
      avatar?: string | null;
      isVerified?: boolean;
    };
  }>;
  tracks?: Array<{
    id: string;
    title: string;
    coverUrl?: string | null;
    releaseDate: string;
    duration: number;
    playCount: number;
    artist: {
      id: string;
      artistName: string;
      avatar?: string | null;
      isVerified?: boolean;
    };
    album?: {
      id: string;
      title: string;
    } | null;
  }>;
  artists?: Array<{
    id: string;
    artistName: string;
    avatar?: string | null;
    isVerified?: boolean;
    albumCount: number;
    trackCount: number;
  }>;
}

export interface Album {
  id: string;
  title: string;
  coverUrl?: string;
  releaseDate: string;
  duration: number;
  totalTracks: number;
  type: "ALBUM" | "EP" | "SINGLE";
  isActive: boolean;
  createdAt: string;
  updatedAt: string;
  artist: {
    id: string;
    artistName: string;
    avatar?: string | null;
    isVerified?: boolean;
  };
  tracks: Track[];
  genres: {
    genre: {
      id: string;
      name: string;
    };
  }[];
  labelId?: string; // Thêm trường labelId để khớp với API
  label?: {
    id: string;
    name: string;
    logoUrl?: string | null;
  };
}

export interface Track {
  id: string;
  title: string;
  duration: number;
  releaseDate: string;
  trackNumber: number;
  coverUrl?: string;
  audioUrl: string;
  playCount: number;
  type: "ALBUM" | "EP" | "SINGLE";
  isActive: boolean;
  tempo?: number;
  mood?: string;
  key?: string;
  scale?: string;
  danceability?: number;
  energy?: number;
  createdAt: string;
  updatedAt: string;
  artistId: string;
  albumId?: string;
  labelId?: string;
  album?: {
    id: string;
    title: string;
    coverUrl?: string;
    type: "ALBUM" | "EP" | "SINGLE";
  };
  artist: {
    id: string;
    artistName: string;
    avatar: string | null;
    isVerified: boolean;
  };
  featuredArtists: {
    artistProfile: {
      id: string;
      artistName: string;
      avatar: string | null;
      isVerified: boolean;
    };
  }[];
  genres: {
    genre: {
      id: string;
      name: string;
    };
  }[];
  label?: {
    // Giữ optional, nhưng có thể không cần nếu API không trả về
    id: string;
    name: string;
    logoUrl?: string | null;
  };
}

export interface Genre {
  id: string;
  name: string;
  createdAt: string;
  updatedAt: string;
  albums?: Album[];
  tracks?: Track[];
  artistProfiles?: ArtistProfile[];
}

export interface History {
  id: string;
  type: "SEARCH" | "PLAY";
  query?: string;
  duration?: number;
  completed?: boolean;
  playCount: number;
  createdAt: string;
  updatedAt: string;
  track?: Track;
  trackId?: string;
  user: User;
  userId: string;
}

// Define and export PlaylistPrivacy type
export type PlaylistPrivacy = "PUBLIC" | "PRIVATE";

export interface Playlist {
  id: string;
  name: string;
  description?: string;
  privacy: PlaylistPrivacy; // Use the exported type
  type: string;
  isAIGenerated: boolean;
  totalTracks: number;
  totalDuration: number;
  coverUrl?: string;
  userId: string;
  createdAt: string;
  updatedAt: string;
  tracks: Track[];
  canEdit?: boolean;
  basedOnMood?: string;
  basedOnGenre?: string;
  basedOnArtist?: string;
  basedOnSongLength?: number;
  basedOnReleaseTime?: string;
  trackCount?: number;
}

export interface Notification {
  id: string;
  type:
    | "NEW_TRACK"
    | "NEW_ALBUM"
    | "EVENT_REMINDER"
    | "NEW_FOLLOW"
    | "ARTIST_REQUEST_APPROVE"
    | "ARTIST_REQUEST_REJECT"
    | "ACCOUNT_ACTIVATED"
    | "ACCOUNT_DEACTIVATED";
  message: string;
  isRead: boolean;
  recipientType: "USER" | "ARTIST"; // Loại người nhận (USER hoặc ARTIST)
  recipientId: string; // ID của người nhận (User hoặc ArtistProfile)
  senderId?: string; // ID của người gửi thông báo (nếu có)
  count?: number; // Số lượng hành động trong thông báo nhóm
  createdAt: string;
  updatedAt: string;
  user?: User; // Quan hệ với User (nếu recipientType là USER)
  artist?: ArtistProfile; // Quan hệ với ArtistProfile (nếu recipientType là ARTIST)
}

export interface Event {
  id: string;
  title: string;
  description?: string;
  location: string;
  startDate: string;
  endDate: string;
  isActive: boolean;
  createdAt: string;
  updatedAt: string;
  artist: User;
  artistId: string;
}

export interface AuthResponse {
  message: string;
  token: string;
  user: User;
}

export interface Stats {
  totalUsers: number;
  totalArtists: number;
  totalArtistRequests: number;
  totalGenres: number;
  totalLabels: number;
  totalAlbums: number;
  totalTracks: number;
  totalSystemPlaylists: number;
  topArtists: Array<{
    id: string;
    artistName: string;
    avatar?: string;
    monthlyListeners: number;
  }>;
  monthlyUserData: Array<{ month: string; users: number }>;
}

export interface TrackEditForm {
  title: string;
  releaseDate: string;
  trackNumber: number;
  featuredArtists: string[];
  genres: string[];
}

export interface CreatePlaylistData {
  name: string;
  description?: string;
  privacy?: "PUBLIC" | "PRIVATE";
  type?: "FAVORITE" | "NORMAL";
}

export interface ApiResponse<T> {
  success: boolean;
  data: T;
  message?: string;
}

export interface PlaylistResponse {
  id: string;
  name: string;
  description?: string;
  tracks: Track[];
}

export interface SystemSettings {
  cacheEnabled: boolean;
  debugMode: boolean;
  sessionTimeout: number;
  maxUploadSize: number;
  aiModel?: string; // Model hiện tại
  supportedAIModels?: string[]; // Danh sách model được hỗ trợ
}

export interface SystemComponentStatus {
  name: string;
  status: "Available" | "Issue" | "Outage" | "Disabled";
  message?: string;
}

export enum AlbumType {
  ALBUM = "ALBUM",
  EP = "EP",
  SINGLE = "SINGLE",
}

export interface LabelTabsProps {
  theme: "light" | "dark";
  activeTab: "artists" | "albums" | "tracks";
  setActiveTab: (tab: "artists" | "albums" | "tracks") => void;
  displayedArtists: Label["artists"];
  displayedAlbums: Label["albums"];
  displayedTracks: Label["tracks"];
  filteredArtists: Label["artists"];
  filteredAlbums: Label["albums"];
  filteredTracks: Label["tracks"];
  handleAlbumClick: (albumId: string) => void;
  handleTrackClick: (trackId: string) => void;
  formatDate: (dateString: string) => string;
  formatDuration: (seconds: number) => string;
}

export interface LabelInfoCardProps {
  label: Label;
  theme: "light" | "dark";
  formatDate: (dateString: string) => string;
}

// Type for search suggestions
export interface SearchSuggestion {
  type: "Artist" | "Track" | "Album";
  data: {
    id: string;
    title?: string; // For Track/Album
    artistName?: string; // For Artist
    coverUrl?: string; // For Track/Album
    avatar?: string; // For Artist
    artist?: {
      // Nested artist for Track/Album
      id: string;
      artistName: string;
    };
  };
}

// Type for Artist Verification Request (existing)
export interface ArtistRequest {
  id: string;
  artistName: string;
  bio?: string;
  socialMediaLinks?: {
    facebook?: string;
    twitter?: string;
    instagram?: string;
  };
  verificationRequestedAt: string;
  avatar?: string;
  requestedLabelName?: string | null;
  user: {
    id: string;
    name: string;
    email: string;
  };
  isVerified: boolean;
}

// --- NEW TYPE for Artist Claim Request --- 
export interface ArtistClaimRequest {
  id: string;
  status: "PENDING" | "APPROVED" | "REJECTED";
  submittedAt: string;
  reviewedAt?: string | null;
  rejectionReason?: string | null;
  proof: string;
  claimingUser: User; // Full user object
  artistProfile: {
    // Information about the profile being claimed
    id: string;
    artistName: string;
    avatar?: string | null;
    userId?: string | null; // ID of the user currently linked (should be null for claimable profiles)
    isVerified: boolean; // Status of the profile itself
  };
  reviewedByAdmin?: {
    // Basic info of admin who reviewed
    id: string;
    name?: string | null;
    username?: string | null;
  } | null;
}
// --- End New Type ---

<<<<<<< HEAD
// Add Report-related types
export type ReportType = 'COPYRIGHT_VIOLATION' | 'INAPPROPRIATE_CONTENT' | 'AI_GENERATION_ISSUE' | 'OTHER';
export type ReportStatus = 'PENDING' | 'RESOLVED' | 'REJECTED';

export interface Report {
  id: string;
  type: ReportType;
  description: string;
  status: ReportStatus;
  createdAt: string;
  updatedAt: string;
  resolvedAt?: string;
  resolution?: string;
  
  reporter: {
    id: string;
    name?: string;
    email: string;
    username?: string;
    avatar?: string;
  };
  
  resolver?: {
    id: string;
    name?: string;
    username?: string;
    avatar?: string;
  };
  
  track?: {
    id: string;
    title: string;
    artist: {
      id: string;
      artistName: string;
      avatar?: string;
      isVerified: boolean;
    };
    album?: {
      id: string;
      title: string;
      coverUrl?: string;
    };
    coverUrl?: string;
    isActive: boolean;
  };
  
  playlist?: {
    id: string;
    name: string;
    coverUrl?: string;
    privacy: PlaylistPrivacy;
    isAIGenerated: boolean;
    user: {
      id: string;
      name?: string;
      username?: string;
      avatar?: string;
    };
  };
  
  album?: {
    id: string;
    title: string;
    coverUrl?: string;
    artist: {
      id: string;
      artistName: string;
      avatar?: string;
      isVerified: boolean;
    };
  };
}

export interface ReportFormData {
  type: ReportType;
  description: string;
  trackId?: string;
  playlistId?: string;
  albumId?: string;
=======
// Add this interface definition, e.g., near other related type definitions
export interface SelectedArtist {
  id?: string;
  name: string;
>>>>>>> 6a07aa32
}<|MERGE_RESOLUTION|>--- conflicted
+++ resolved
@@ -568,93 +568,4 @@
     username?: string | null;
   } | null;
 }
-// --- End New Type ---
-
-<<<<<<< HEAD
-// Add Report-related types
-export type ReportType = 'COPYRIGHT_VIOLATION' | 'INAPPROPRIATE_CONTENT' | 'AI_GENERATION_ISSUE' | 'OTHER';
-export type ReportStatus = 'PENDING' | 'RESOLVED' | 'REJECTED';
-
-export interface Report {
-  id: string;
-  type: ReportType;
-  description: string;
-  status: ReportStatus;
-  createdAt: string;
-  updatedAt: string;
-  resolvedAt?: string;
-  resolution?: string;
-  
-  reporter: {
-    id: string;
-    name?: string;
-    email: string;
-    username?: string;
-    avatar?: string;
-  };
-  
-  resolver?: {
-    id: string;
-    name?: string;
-    username?: string;
-    avatar?: string;
-  };
-  
-  track?: {
-    id: string;
-    title: string;
-    artist: {
-      id: string;
-      artistName: string;
-      avatar?: string;
-      isVerified: boolean;
-    };
-    album?: {
-      id: string;
-      title: string;
-      coverUrl?: string;
-    };
-    coverUrl?: string;
-    isActive: boolean;
-  };
-  
-  playlist?: {
-    id: string;
-    name: string;
-    coverUrl?: string;
-    privacy: PlaylistPrivacy;
-    isAIGenerated: boolean;
-    user: {
-      id: string;
-      name?: string;
-      username?: string;
-      avatar?: string;
-    };
-  };
-  
-  album?: {
-    id: string;
-    title: string;
-    coverUrl?: string;
-    artist: {
-      id: string;
-      artistName: string;
-      avatar?: string;
-      isVerified: boolean;
-    };
-  };
-}
-
-export interface ReportFormData {
-  type: ReportType;
-  description: string;
-  trackId?: string;
-  playlistId?: string;
-  albumId?: string;
-=======
-// Add this interface definition, e.g., near other related type definitions
-export interface SelectedArtist {
-  id?: string;
-  name: string;
->>>>>>> 6a07aa32
-}+// --- End New Type ---