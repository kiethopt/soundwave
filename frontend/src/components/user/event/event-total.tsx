--- conflicted
+++ resolved
@@ -1,160 +1,143 @@
-'use client';
-
-import React, { useEffect, useState } from 'react';
-import { Card, CardContent, CardHeader, CardTitle } from '@/components/ui/card';
-import { Button } from '@/components/ui/button';
-import toast from 'react-hot-toast';
-import { api } from '@/utils/api';
-import { ChevronDown, ChevronUp } from 'lucide-react';
-
-interface Event {
-  id: string;
-  title: string;
-  description?: string;
-  location: string;
-  startDate: string;
-  endDate: string;
-  artistId: string;
-  isJoined?: boolean;
-  artistName?: string;
-}
-
-export default function EventTotal() {
-  const token = localStorage.getItem('userToken') || '';
-  const userId = localStorage.getItem('userId') || '';
-  const [events, setEvents] = useState<Event[]>([]);
-  const [isLoading, setIsLoading] = useState(false);
-  const [joinStatus, setJoinStatus] = useState<Record<string, boolean>>({});
-  const [expandedEvent, setExpandedEvent] = useState<string | null>(null);
-
-  const fetchEvents = async () => {
-    setIsLoading(true);
-    try {
-      const data = await api.events.getAllEvents({}, token);
-      setEvents(data);
-    } catch (error) {
-      console.error('Error fetching events:', error);
-      toast.error('Error fetching events');
-    } finally {
-      setIsLoading(false);
-    }
-  };
-
-  const handleJoinEvent = async (eventId: string) => {
-    try {
-      await api.events.joinEvent(eventId, userId, token);
-      toast.success('Joined event successfully');
-      setJoinStatus((prev) => ({ ...prev, [eventId]: true }));
-    } catch (error) {
-      console.error('Error joining event:', error);
-      toast.error('Error joining event');
-    }
-  };
-
-  const handleCancelEvent = async (eventId: string) => {
-    try {
-      await api.events.cancelJoinEvent(eventId, userId, token);
-      toast.success('Cancelled join successfully');
-      setJoinStatus((prev) => ({ ...prev, [eventId]: false }));
-    } catch (error) {
-      console.error('Error cancelling event join:', error);
-      toast.error('Error cancelling join');
-    }
-  };
-
-  const handleToggleExpand = (eventId: string) => {
-    setExpandedEvent(expandedEvent === eventId ? null : eventId);
-  };
-
-  const getShortDescription = (description: string) => {
-    const lines = description.split('\n');
-    if (lines.length > 2) {
-      return `${lines.slice(0, 2).join('\n')}....`;
-    }
-    return description;
-  };
-
-  useEffect(() => {
-    fetchEvents();
-  }, []);
-
-  return (
-    <div className="p-4">
-      <h2 className="text-2xl font-bold mb-4">All Events</h2>
-      {isLoading ? (
-        <p>Loading...</p>
-      ) : (
-<<<<<<< HEAD
-        events.map((event) => (
-          <Card key={event.id} className="border p-4">
-            <CardHeader>
-              <CardTitle>{event.title}</CardTitle>
-            </CardHeader>
-            <CardContent>
-              <p>{event.description}</p>
-              <p>Location: {event.location}</p>
-              <p>
-                Starts: {new Date(event.startDate).toLocaleString()} | Ends:{' '}
-                {new Date(event.endDate).toLocaleString()}
-              </p>
-              <div className="flex space-x-2 mt-2">
-                <Button
-                  variant="outline"
-                  onClick={() => handleViewDetails(event.id)}
-                >
-                  View Details
-                </Button>
-                {joinStatus[event.id] ? (
-                  <Button
-                    variant="destructive"
-                    onClick={() => handleCancelEvent(event.id)}
-                  >
-                    Cancel Join
-                  </Button>
-                ) : (
-                  <Button onClick={() => handleJoinEvent(event.id)}>
-                    Join
-=======
-        <div className="grid grid-cols-1 md:grid-cols-2 lg:grid-cols-3 gap-4">
-          {events.map(event => (
-            <Card key={event.id} className="border p-4">
-              <CardHeader>
-                <div className="flex justify-between items-center">
-                  <CardTitle>{event.title}</CardTitle>
-                  <Button variant="ghost" size="icon" onClick={() => handleToggleExpand(event.id)}>
-                    {expandedEvent === event.id ? <ChevronUp /> : <ChevronDown />}
->>>>>>> 35dc04cf
-                  </Button>
-                </div>
-              </CardHeader>
-              <CardContent>
-                <p>{getShortDescription(event.description || '')}</p>
-                <p>Location: {event.location}</p>
-                <p>
-                  Starts: {new Date(event.startDate).toLocaleString()} | Ends: {new Date(event.endDate).toLocaleString()}
-                </p>
-                <p><strong>Artist:</strong> {event.artistName || 'Default Artist'}</p>
-                <div className="flex space-x-2 mt-2">
-                  {joinStatus[event.id] ? (
-                    <Button variant="destructive" onClick={() => handleCancelEvent(event.id)}>
-                      Cancel Join
-                    </Button>
-                  ) : (
-                    <Button onClick={() => handleJoinEvent(event.id)}>
-                      Join
-                    </Button>
-                  )}
-                </div>
-                {expandedEvent === event.id && (
-                  <div className="mt-4 space-y-2">
-                    <p>{event.description}</p>
-                  </div>
-                )}
-              </CardContent>
-            </Card>
-          ))}
-        </div>
-      )}
-    </div>
-  );
-}+'use client';
+
+import React, { useEffect, useState } from 'react';
+import { Card, CardContent, CardHeader, CardTitle } from '@/components/ui/card';
+import { Button } from '@/components/ui/button';
+import toast from 'react-hot-toast';
+import { api } from '@/utils/api';
+import { ChevronDown, ChevronUp } from 'lucide-react';
+
+interface Event {
+  id: string;
+  title: string;
+  description?: string;
+  location: string;
+  startDate: string;
+  endDate: string;
+  artistId: string;
+  isJoined?: boolean;
+  artistName?: string;
+}
+
+export default function EventTotal() {
+  const token = localStorage.getItem('userToken') || '';
+  const userId = localStorage.getItem('userId') || '';
+  const [events, setEvents] = useState<Event[]>([]);
+  const [isLoading, setIsLoading] = useState(false);
+  const [joinStatus, setJoinStatus] = useState<Record<string, boolean>>({});
+  const [expandedEvent, setExpandedEvent] = useState<string | null>(null);
+
+  const fetchEvents = async () => {
+    setIsLoading(true);
+    try {
+      const data = await api.events.getAllEvents({}, token);
+      setEvents(data);
+    } catch (error) {
+      console.error('Error fetching events:', error);
+      toast.error('Error fetching events');
+    } finally {
+      setIsLoading(false);
+    }
+  };
+
+  const handleJoinEvent = async (eventId: string) => {
+    try {
+      await api.events.joinEvent(eventId, userId, token);
+      toast.success('Joined event successfully');
+      setJoinStatus((prev) => ({ ...prev, [eventId]: true }));
+    } catch (error) {
+      console.error('Error joining event:', error);
+      toast.error('Error joining event');
+    }
+  };
+
+  const handleCancelEvent = async (eventId: string) => {
+    try {
+      await api.events.cancelJoinEvent(eventId, userId, token);
+      toast.success('Cancelled join successfully');
+      setJoinStatus((prev) => ({ ...prev, [eventId]: false }));
+    } catch (error) {
+      console.error('Error cancelling event join:', error);
+      toast.error('Error cancelling join');
+    }
+  };
+
+  const handleToggleExpand = (eventId: string) => {
+    setExpandedEvent(expandedEvent === eventId ? null : eventId);
+  };
+
+  const getShortDescription = (description: string) => {
+    const lines = description.split('\n');
+    if (lines.length > 2) {
+      return `${lines.slice(0, 2).join('\n')}....`;
+    }
+    return description;
+  };
+
+  useEffect(() => {
+    fetchEvents();
+  }, []);
+
+  return (
+    <div className="p-4">
+      <h2 className="text-2xl font-bold mb-4">All Events</h2>
+      {isLoading ? (
+        <p>Loading...</p>
+      ) : (
+        <div className="grid grid-cols-1 md:grid-cols-2 lg:grid-cols-3 gap-4">
+          {events.map((event) => (
+            <Card key={event.id} className="border p-4">
+              <CardHeader>
+                <div className="flex justify-between items-center">
+                  <CardTitle>{event.title}</CardTitle>
+                  <Button
+                    variant="ghost"
+                    size="icon"
+                    onClick={() => handleToggleExpand(event.id)}
+                  >
+                    {expandedEvent === event.id ? (
+                      <ChevronUp />
+                    ) : (
+                      <ChevronDown />
+                    )}
+                  </Button>
+                </div>
+              </CardHeader>
+              <CardContent>
+                <p>{getShortDescription(event.description || '')}</p>
+                <p>Location: {event.location}</p>
+                <p>
+                  Starts: {new Date(event.startDate).toLocaleString()} | Ends:{' '}
+                  {new Date(event.endDate).toLocaleString()}
+                </p>
+                <p>
+                  <strong>Artist:</strong>{' '}
+                  {event.artistName || 'Default Artist'}
+                </p>
+                <div className="flex space-x-2 mt-2">
+                  {joinStatus[event.id] ? (
+                    <Button
+                      variant="destructive"
+                      onClick={() => handleCancelEvent(event.id)}
+                    >
+                      Cancel Join
+                    </Button>
+                  ) : (
+                    <Button onClick={() => handleJoinEvent(event.id)}>
+                      Join
+                    </Button>
+                  )}
+                </div>
+                {expandedEvent === event.id && (
+                  <div className="mt-4 space-y-2">
+                    <p>{event.description}</p>
+                  </div>
+                )}
+              </CardContent>
+            </Card>
+          ))}
+        </div>
+      )}
+    </div>
+  );
+}