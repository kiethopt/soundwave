"use client";

import React, { useState, useEffect, useCallback } from "react";
import type { Playlist, Track, ArtistProfile } from "@/types";
import { api } from "@/utils/api";
import toast from "react-hot-toast";
import { useTheme } from "@/contexts/ThemeContext";
import {
  Table,
  TableBody,
  TableCell,
  TableHead,
  TableHeader,
  TableRow,
} from "@/components/ui/table";
import { Button } from "@/components/ui/button";
import { Switch } from "@/components/ui/switch";
import { Badge } from "@/components/ui/badge";
import { Loader2, ArrowUpDown, Eye, RefreshCw, Trash2 } from "lucide-react";
import { PaginationControls } from "@/components/ui/PaginationControls";
import { Card, CardContent, CardHeader, CardTitle } from "@/components/ui/card";
import { PlaylistPreviewModal } from "./PlaylistPreviewModal";
import { DeletePlaylistModal } from "./DeletePlaylistModal";

// Define the structure of the playlist data we expect from the API
interface PlaylistWithPreview extends Omit<Playlist, "tracks"> {
  tracks: {
    track: Pick<Track, "id" | "title" | "coverUrl"> & {
      artist: Pick<ArtistProfile, "artistName"> | null;
    };
  }[];
}

interface ApiResponse {
  data: PlaylistWithPreview[];
  pagination: {
    currentPage: number;
    totalPages: number;
    totalItems: number;
    hasNextPage: boolean;
    hasPrevPage: boolean;
  };
}

interface SortConfig {
  key: keyof Playlist | null;
  direction: "asc" | "desc";
}

interface UserSystemPlaylistsTabProps {
  userId: string;
  refreshTrigger?: number;
}

export const UserSystemPlaylistsTab = ({
  userId,
  refreshTrigger,
}: UserSystemPlaylistsTabProps) => {
  const { theme } = useTheme();
  const [playlists, setPlaylists] = useState<PlaylistWithPreview[]>([]);
  const [loading, setLoading] = useState(true);
  const [actionLoading, setActionLoading] = useState<string | null>(null);
  const [error, setError] = useState<string | null>(null);
  const [pagination, setPagination] = useState({
    currentPage: 1,
    totalPages: 1,
    totalItems: 0,
    hasNextPage: false,
    hasPrevPage: false,
  });
  const [sortConfig, setSortConfig] = useState<SortConfig>({
    key: "createdAt",
    direction: "desc",
  });
  const [localRefreshTrigger, setLocalRefreshTrigger] = useState(0);
  const [previewingPlaylist, setPreviewingPlaylist] =
    useState<PlaylistWithPreview | null>(null);
  const [isPlaylistPreviewModalOpen, setIsPlaylistPreviewModalOpen] =
    useState(false);
  const [deletingPlaylist, setDeletingPlaylist] =
    useState<PlaylistWithPreview | null>(null);
  const [isDeletePlaylistModalOpen, setIsDeletePlaylistModalOpen] =
    useState(false);
  const [isDeletingPlaylist, setIsDeletingPlaylist] = useState(false);

  const limit = 10; // Or fetch from config/props

  const fetchPlaylists = useCallback(
    async (page: number, sort: SortConfig) => {
      setLoading(true);
      setError(null);
      try {
        const token = localStorage.getItem("userToken");
        if (!token) throw new Error("No authentication token found");

        const params = new URLSearchParams();
        params.append("page", page.toString());
        params.append("limit", limit.toString());
        if (sort.key) {
          params.append("sortBy", sort.key);
          params.append("sortOrder", sort.direction);
        }
        // Add search param if needed later

        const response: ApiResponse = await api.admin.getUserSystemPlaylists(
          userId,
          token,
          params.toString()
        );
        console.log(
          "[UserSystemPlaylistsTab] Fetched playlists RESPONSE:",
          response
        ); // LOG RESPONSE
        
        // Add this log to debug pagination
        console.log("[UserAiPlaylistsTab] Pagination data:", response.pagination);
        
        setPlaylists(response.data || []);
        setPagination({
          currentPage: response.pagination?.currentPage ?? 1,
          totalPages: response.pagination?.totalPages ?? 1,
          totalItems: response.pagination?.totalItems ?? 0,
          hasNextPage: response.pagination?.hasNextPage ?? false,
          hasPrevPage: response.pagination?.hasPrevPage ?? false,
        });
      } catch (err: any) {
        console.error("Error fetching System Playlists:", err);
        setError(err.message || "Could not load System Playlists");
        toast.error(err.message || "Could not load System Playlists");
        setPlaylists([]);
        setPagination({
          currentPage: 1,
          totalPages: 1,
          totalItems: 0,
          hasNextPage: false,
          hasPrevPage: false,
        });
      } finally {
        setLoading(false);
      }
    },
    [userId, limit]
  );

  const refreshData = useCallback(() => {
    fetchPlaylists(pagination.currentPage, sortConfig);
  }, [fetchPlaylists, pagination.currentPage, sortConfig]);

  // Fetch data on initial load, page change, sort change, or trigger changes
  useEffect(() => {
    console.log(
      "[UserSystemPlaylistsTab] useEffect triggered. Page:",
      pagination.currentPage,
      "Sort Key:",
      sortConfig.key,
      "Sort Dir:",
      sortConfig.direction,
      "LocalRefresh:",
      localRefreshTrigger,
      "ParentRefresh:",
      refreshTrigger
    );
    fetchPlaylists(pagination.currentPage, sortConfig);
  }, [
    fetchPlaylists,
    pagination.currentPage,
    sortConfig.key, // Changed
    sortConfig.direction, // Changed
    localRefreshTrigger,
    refreshTrigger,
  ]);

  // Reset page if sort changes
  useEffect(() => {
    console.log(
      "[UserSystemPlaylistsTab] SortConfig changed, resetting page to 1. New sort:",
      sortConfig
    );
    setPagination((prev) => ({ ...prev, currentPage: 1 }));
  }, [sortConfig.key, sortConfig.direction]);

  const handleSort = (key: keyof Playlist | null) => {
    if (!key) return;
    let direction: "asc" | "desc" = "asc";
    if (sortConfig.key === key && sortConfig.direction === "asc") {
      direction = "desc";
    }
    setSortConfig({ key, direction });
  };

  const handlePageChange = (newPage: number) => {
    if (newPage >= 1 && newPage <= pagination.totalPages) {
      setPagination((prev) => ({ ...prev, currentPage: newPage }));
    }
  };

  const handleVisibilityChange = async (
    playlistId: string,
    currentVisibility: "PUBLIC" | "PRIVATE"
  ) => {
    const newVisibility = currentVisibility === "PUBLIC" ? "PRIVATE" : "PUBLIC";
    setActionLoading(playlistId);
    const toastId = toast.loading(`Updating visibility to ${newVisibility}...`);
    try {
      const token = localStorage.getItem("userToken");
      if (!token) throw new Error("No authentication token found");

      await api.admin.updateSystemPlaylistVisibility(
        playlistId,
        newVisibility,
        token
      );
      toast.success("Visibility updated successfully!", { id: toastId });
      // Refresh data by incrementing local trigger
      setLocalRefreshTrigger((prev) => prev + 1);
    } catch (err: any) {
      console.error("Error updating playlist visibility:", err);
      toast.error(err.message || "Failed to update visibility.", {
        id: toastId,
      });
    } finally {
      setActionLoading(null);
    }
  };

  const handleOpenPreviewModal = (playlist: PlaylistWithPreview) => {
    // Make sure playlist has required data before opening modal
    if (!playlist || !playlist.name) {
      console.error(
        "[UserSystemPlaylistsTab] Cannot preview playlist: Missing required data",
        playlist
      );
      toast.error("Cannot preview this playlist. Missing required data.");
      return;
    }

    // Ensure playlist tracks are properly formatted before opening modal
    if (!playlist.tracks || !Array.isArray(playlist.tracks)) {
      console.warn(
        "[UserSystemPlaylistsTab] Playlist has no tracks or invalid tracks format",
        playlist
      );
      // Still allow opening by providing empty tracks array
      setPreviewingPlaylist({
        ...playlist,
        tracks: [],
      });
    } else {
      // Just use the playlist as is, the modal component handles null checks
      setPreviewingPlaylist(playlist);
    }

    setIsPlaylistPreviewModalOpen(true);
  };

  const handleClosePreviewModal = () => {
    setIsPlaylistPreviewModalOpen(false);
    setPreviewingPlaylist(null);
  };

  // New function to handle both refresh and close for the preview modal
  const handleRefreshAndClosePreviewModal = () => {
    handleClosePreviewModal(); // Close the modal first
    setLocalRefreshTrigger((prev) => prev + 1); // Trigger data refresh
    // Alternatively, if refreshData was kept: refreshData();
  };

  const handleOpenDeleteModal = (playlist: PlaylistWithPreview) => {
    setDeletingPlaylist(playlist);
    setIsDeletePlaylistModalOpen(true);
  };

  const handleCloseDeleteModal = () => {
    setIsDeletePlaylistModalOpen(false);
    setDeletingPlaylist(null);
  };

  const handleDeletePlaylist = async () => {
    if (!deletingPlaylist) return;

    setIsDeletingPlaylist(true);
    const toastId = toast.loading("Deleting playlist...");

    try {
      const token = localStorage.getItem("userToken");
      if (!token) throw new Error("No authentication token found");

      await api.admin.deleteSystemPlaylist(deletingPlaylist.id, token);

      toast.success("Playlist successfully deleted!", { id: toastId });
      handleCloseDeleteModal();
      // Refresh data
      setLocalRefreshTrigger((prev) => prev + 1);
    } catch (err: any) {
      console.error("Error deleting playlist:", err);
      toast.error(err.message || "Could not delete playlist.", { id: toastId });
    } finally {
      setIsDeletingPlaylist(false);
    }
  };

  const renderSortIcon = (key: keyof Playlist) => {
    if (sortConfig.key !== key) {
      return <ArrowUpDown className="ml-2 h-4 w-4 opacity-50" />;
    }
    return sortConfig.direction === "asc" ? (
      <ArrowUpDown className="ml-2 h-4 w-4" />
    ) : (
      <ArrowUpDown className="ml-2 h-4 w-4" />
    );
    // Consider using ArrowUp/ArrowDown for clearer indication
  };

  if (loading && playlists.length === 0) {
    return (
      <div className="flex justify-center items-center h-40">
        <Loader2 className="h-6 w-6 animate-spin text-primary" />
      </div>
    );
  }

  if (error) {
    return (
      <div className="text-red-500 bg-red-500/10 p-4 rounded-lg">
        Error: {error}
      </div>
    );
  }

  if (!loading && !error && playlists.length === 0) {
    return (
      <Card>
        <CardHeader>
          <CardTitle className="text-xl sm:text-2xl">
            System Generated Playlists
          </CardTitle>
        </CardHeader>
        <CardContent className="py-10">
          <div className="text-center text-muted-foreground">
            <p className="text-lg">No System Playlists Found</p>
            <p>This user doesn't have any system playlists yet.</p>
          </div>
        </CardContent>
      </Card>
    );
  }

  return (
<<<<<<< HEAD
    <Card>
      <CardHeader className="px-4 pt-4 pb-2 sm:px-6 sm:pt-6 sm:pb-3">
        <div className="flex flex-col sm:flex-row justify-between items-start sm:items-center gap-2">
          <CardTitle className="text-xl sm:text-2xl">
            System Generated Playlists ({pagination.totalItems} playlists)
=======
    <Card className="rounded-xl shadow-lg">
      <CardHeader className="px-6 pt-6 pb-4">
        <div className="flex flex-col sm:flex-row justify-between items-start sm:items-center gap-4">
          <CardTitle className="text-xl font-bold text-foreground">
            AI Generated Playlists ({playlists.length || 0})
>>>>>>> c9cca90d
          </CardTitle>
          <div className="flex items-center gap-2">
            <Button
              variant="outline"
              size="sm"
              onClick={() => setLocalRefreshTrigger((prev) => prev + 1)}
              disabled={loading}
              className="h-9"
            >
              <RefreshCw
                className={`mr-2 h-4 w-4 ${loading ? "animate-spin" : ""}`}
              />
              Refresh
            </Button>
          </div>
        </div>
      </CardHeader>
      <CardContent className="p-0">
        {error && playlists.length > 0 && (
          <div className="mx-6 my-2 p-3 rounded-md border border-destructive/50 bg-destructive/10 text-destructive text-sm">
            <p>
              Could not fully refresh data. Displaying last known playlists.
              Error: {error}
            </p>
          </div>
        )}
        <div className="overflow-x-auto">
          <Table className="w-full">
            <TableHeader>
              <TableRow className="hover:bg-transparent">
                <TableHead className="w-[180px] px-6 py-3 text-center text-xs font-bold uppercase tracking-wider">Preview</TableHead>
                <TableHead className="px-6 py-3 text-left text-xs font-bold uppercase tracking-wider">Name</TableHead>
                <TableHead className="w-[100px] px-6 py-3 text-center text-xs font-bold uppercase tracking-wider">Tracks</TableHead>
                <TableHead className="w-[120px] px-6 py-3 text-center text-xs font-bold uppercase tracking-wider">Visibility</TableHead>
                <TableHead className="w-[120px] px-6 py-3 text-center text-xs font-bold uppercase tracking-wider">Actions</TableHead>
              </TableRow>
            </TableHeader>
            <TableBody>
              {loading && playlists.length > 0 && (
                <TableRow>
                  <TableCell colSpan={5} className="h-24 text-center">
                    <Loader2 className="h-6 w-6 animate-spin text-primary mx-auto" />
                  </TableCell>
                </TableRow>
              )}
              {playlists.map((playlist) => (
                <TableRow key={playlist.id} className="hover:bg-muted/50 transition-colors">
                  <TableCell className="px-6 py-4 text-center">
                    {playlist.tracks && playlist.tracks.length > 0 ? (
                      <div className="flex justify-center -space-x-2">
                        {playlist.tracks.slice(0, 3).map(({ track }) =>
                          track.coverUrl ? (
                            <img
                              key={track.id}
                              src={track.coverUrl}
                              alt={track.title}
<<<<<<< HEAD
                              title={`${track.title} by ${
                                track.artist?.artistName || "Unknown"
                              }`}
                              className="inline-block h-8 w-8 rounded-full ring-2 ring-background"
                              onError={(e) => {
                                // Fallback if image fails to load
                                (e.target as HTMLImageElement).src =
                                  "/images/default-track.jpg";
                              }}
=======
                              title={`${track.title} by ${track.artist?.artistName || "Unknown"}`}
                              className="h-12 w-12 rounded-full object-cover border-2 border-primary/30 shadow"
>>>>>>> c9cca90d
                            />
                          ) : (
                            <div
                              key={track.id}
<<<<<<< HEAD
                              className="h-8 w-8 rounded-full ring-2 ring-background bg-muted flex items-center justify-center text-xs overflow-hidden"
=======
                              className="h-12 w-12 rounded-full border-2 border-primary/30 bg-muted flex items-center justify-center text-xs shadow"
>>>>>>> c9cca90d
                            >
                              <img
                                src="/images/default-track.jpg"
                                alt="Default cover"
                                className="w-full h-full object-cover"
                              />
                            </div>
                          )
                        )}
                      </div>
                    ) : (
                      <span className="text-sm text-muted-foreground">
                        No tracks
                      </span>
                    )}
                  </TableCell>
                  <TableCell className="px-6 py-4">
                    <div className="font-medium text-sm" title={playlist.name}>
                      {playlist.name}
                    </div>
                    {playlist.description && (
                      <p
                        className="text-sm text-muted-foreground mt-1 truncate"
                        title={playlist.description}
                      >
                        {playlist.description}
                      </p>
                    )}
                  </TableCell>
                  <TableCell className="px-6 py-4 text-center text-sm">
                    {playlist.totalTracks}
                  </TableCell>
                  <TableCell className="px-6 py-4 text-center">
                    <Badge
                      variant={playlist.privacy === "PUBLIC" ? "default" : "secondary"}
                      className={`
                        ${playlist.privacy === "PUBLIC"
                          ? "bg-green-500 hover:bg-green-600"
                          : "bg-gray-500 hover:bg-gray-600"}
                         text-white px-2.5 py-1 text-xs rounded-full transition-colors duration-150
                      `}
                    >
                      {actionLoading === playlist.id ? (
                        <Loader2 className="h-4 w-4 animate-spin" />
                      ) : (
                        playlist.privacy
                      )}
                    </Badge>
                  </TableCell>
<<<<<<< HEAD
                  <TableCell className="text-right pr-4 sm:pr-6 py-2 align-middle">
                    <div className="flex items-center justify-end gap-1">
=======
                  <TableCell className="px-6 py-4">
                    <div className="flex items-center justify-center space-x-2">
>>>>>>> c9cca90d
                      <Switch
                        id={`visibility-switch-${playlist.id}`}
                        checked={playlist.privacy === "PUBLIC"}
                        onCheckedChange={() =>
                          handleVisibilityChange(playlist.id, playlist.privacy)
                        }
                        disabled={actionLoading === playlist.id}
                        aria-label={
                          playlist.privacy === "PUBLIC"
                            ? "Unpublish Playlist"
                            : "Publish Playlist"
                        }
                        className="h-5 w-10"
                      />
                      <Button
                        variant="ghost"
                        size="icon"
                        className="h-9 w-9"
                        title="Preview Playlist"
                        onClick={() => handleOpenPreviewModal(playlist)}
                      >
                        <Eye className="h-4 w-4" />
                      </Button>
<<<<<<< HEAD
                      <Button
                        variant="outline"
                        size="icon"
                        className="h-8 w-8 text-destructive hover:text-destructive-foreground hover:bg-destructive"
                        title="Delete Playlist"
                        onClick={() => handleOpenDeleteModal(playlist)}
                      >
                        <Trash2 className="h-4 w-4" />
                      </Button>
=======
>>>>>>> c9cca90d
                    </div>
                  </TableCell>
                </TableRow>
              ))}
            </TableBody>
          </Table>
        </div>
      </CardContent>
      {!loading && pagination.totalPages > 1 && (
        <div className="px-4 py-3 sm:px-6 border-t">
          <PaginationControls
            currentPage={pagination.currentPage}
            totalPages={pagination.totalPages}
            onPageChange={handlePageChange}
            hasNextPage={pagination.currentPage < pagination.totalPages}
            hasPrevPage={pagination.currentPage > 1}
          />
        </div>
      )}
      {previewingPlaylist && (
        <PlaylistPreviewModal
          isOpen={isPlaylistPreviewModalOpen}
          onClose={handleClosePreviewModal}
          playlist={previewingPlaylist}
          theme={theme === "dark" ? "dark" : "light"}
          onRefreshAndClose={handleRefreshAndClosePreviewModal}
        />
      )}
      {deletingPlaylist && (
        <DeletePlaylistModal
          isOpen={isDeletePlaylistModalOpen}
          onClose={handleCloseDeleteModal}
          onConfirm={handleDeletePlaylist}
          playlistName={deletingPlaylist.name}
          isDeleting={isDeletingPlaylist}
          theme={theme}
        />
      )}
    </Card>
  );
};<|MERGE_RESOLUTION|>--- conflicted
+++ resolved
@@ -346,19 +346,11 @@
   }
 
   return (
-<<<<<<< HEAD
-    <Card>
-      <CardHeader className="px-4 pt-4 pb-2 sm:px-6 sm:pt-6 sm:pb-3">
-        <div className="flex flex-col sm:flex-row justify-between items-start sm:items-center gap-2">
-          <CardTitle className="text-xl sm:text-2xl">
-            System Generated Playlists ({pagination.totalItems} playlists)
-=======
     <Card className="rounded-xl shadow-lg">
       <CardHeader className="px-6 pt-6 pb-4">
         <div className="flex flex-col sm:flex-row justify-between items-start sm:items-center gap-4">
           <CardTitle className="text-xl font-bold text-foreground">
             AI Generated Playlists ({playlists.length || 0})
->>>>>>> c9cca90d
           </CardTitle>
           <div className="flex items-center gap-2">
             <Button
@@ -415,29 +407,13 @@
                               key={track.id}
                               src={track.coverUrl}
                               alt={track.title}
-<<<<<<< HEAD
-                              title={`${track.title} by ${
-                                track.artist?.artistName || "Unknown"
-                              }`}
-                              className="inline-block h-8 w-8 rounded-full ring-2 ring-background"
-                              onError={(e) => {
-                                // Fallback if image fails to load
-                                (e.target as HTMLImageElement).src =
-                                  "/images/default-track.jpg";
-                              }}
-=======
                               title={`${track.title} by ${track.artist?.artistName || "Unknown"}`}
                               className="h-12 w-12 rounded-full object-cover border-2 border-primary/30 shadow"
->>>>>>> c9cca90d
                             />
                           ) : (
                             <div
                               key={track.id}
-<<<<<<< HEAD
-                              className="h-8 w-8 rounded-full ring-2 ring-background bg-muted flex items-center justify-center text-xs overflow-hidden"
-=======
                               className="h-12 w-12 rounded-full border-2 border-primary/30 bg-muted flex items-center justify-center text-xs shadow"
->>>>>>> c9cca90d
                             >
                               <img
                                 src="/images/default-track.jpg"
@@ -487,13 +463,8 @@
                       )}
                     </Badge>
                   </TableCell>
-<<<<<<< HEAD
-                  <TableCell className="text-right pr-4 sm:pr-6 py-2 align-middle">
-                    <div className="flex items-center justify-end gap-1">
-=======
                   <TableCell className="px-6 py-4">
                     <div className="flex items-center justify-center space-x-2">
->>>>>>> c9cca90d
                       <Switch
                         id={`visibility-switch-${playlist.id}`}
                         checked={playlist.privacy === "PUBLIC"}
@@ -517,7 +488,6 @@
                       >
                         <Eye className="h-4 w-4" />
                       </Button>
-<<<<<<< HEAD
                       <Button
                         variant="outline"
                         size="icon"
@@ -527,8 +497,6 @@
                       >
                         <Trash2 className="h-4 w-4" />
                       </Button>
-=======
->>>>>>> c9cca90d
                     </div>
                   </TableCell>
                 </TableRow>
