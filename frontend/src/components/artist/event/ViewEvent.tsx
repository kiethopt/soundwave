--- conflicted
+++ resolved
@@ -2,13 +2,8 @@
 
 import React, { useEffect, useState } from 'react';
 import { Card, CardContent, CardHeader, CardTitle } from '@/components/ui/card';
-<<<<<<< HEAD
 import { Button } from '@/components/ui/button';
-import toast from 'react-hot-toast';
-=======
-import { Button, buttonVariants } from '@/components/ui/button';
-import { toast } from 'react-toastify';
->>>>>>> 35dc04cf
+import { toast } from 'react-hot-toast';
 import { api } from '@/utils/api';
 import { Edit, Trash } from 'lucide-react';
 
@@ -64,32 +59,23 @@
                 Starts: {new Date(event.startDate).toLocaleString()} | Ends:{' '}
                 {new Date(event.endDate).toLocaleString()}
               </p>
-<<<<<<< HEAD
-              <div className="flex space-x-2 mt-2">
+              <div className="flex items-center space-x-2 mt-2">
                 <Button
                   variant="outline"
                   onClick={() =>
-                    (window.location.href = `/artist/events/edit/${event.id}`)
+                    (window.location.href = `/artist/event/EditEvent/${event.id}`)
                   }
                 >
-                  Edit
+                  <Edit className="w-4 h-4" />
                 </Button>
+                <div className="border-l h-6"></div>
                 <Button
                   variant="destructive"
                   onClick={() =>
-                    (window.location.href = `/artist/events/delete/${event.id}`)
+                    (window.location.href = `/artist/event/DeleteEvent/${event.id}`)
                   }
                 >
-                  Delete
-=======
-              <div className="flex items-center space-x-2 mt-2">
-                <Button variant="outline" onClick={() => window.location.href = `/artist/event/EditEvent/${event.id}`}>
-                  <Edit className="w-4 h-4" />
-                </Button>
-                <div className="border-l h-6"></div>
-                <Button variant="destructive" onClick={() => window.location.href = `/artist/event/DeleteEvent/${event.id}`}>
                   <Trash className="w-4 h-4" />
->>>>>>> 35dc04cf
                 </Button>
               </div>
             </CardContent>
@@ -97,13 +83,9 @@
         ))
       )}
       <div className="mt-4">
-<<<<<<< HEAD
         <Button
-          onClick={() => (window.location.href = '/artist/events/create')}
+          onClick={() => (window.location.href = '/artist/event/CreateEvent')}
         >
-=======
-        <Button onClick={() => window.location.href = '/artist/event/CreateEvent'}>
->>>>>>> 35dc04cf
           Create New Event
         </Button>
       </div>
