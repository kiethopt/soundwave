--- conflicted
+++ resolved
@@ -1,23 +1,17 @@
 'use client';
 
 import React, { useState, useEffect } from 'react';
-<<<<<<< HEAD
-import { useParams } from 'next/navigation';
+import { useParams, useRouter } from 'next/navigation';
 import {
   Dialog,
   DialogContent,
   DialogHeader,
   DialogTitle,
 } from '@/components/ui/dialog';
-=======
-import { useParams, useRouter } from 'next/navigation';
-import { Dialog, DialogContent, DialogHeader, DialogTitle } from '@/components/ui/dialog';
->>>>>>> 35dc04cf
 import { Button } from '@/components/ui/button';
 import { Input } from '@/components/ui/input';
 import toast from 'react-hot-toast';
 import { api } from '@/utils/api';
-
 
 interface EventData {
   id: string;
@@ -151,16 +145,12 @@
             />
           </div>
           <div className="flex justify-end space-x-2">
-<<<<<<< HEAD
             <Button
               type="button"
               variant="destructive"
               onClick={() => onOpenChange(false)}
-              disabled={isLoading}
+              disabled={isSubmitting}
             >
-=======
-            <Button type="button" variant="destructive" onClick={() => onOpenChange(false)} disabled={isSubmitting}>
->>>>>>> 35dc04cf
               Cancel
             </Button>
             <Button type="submit" disabled={isSubmitting}>
