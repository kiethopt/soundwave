--- conflicted
+++ resolved
@@ -1,23 +1,18 @@
 'use client';
 
 import React, { useState } from 'react';
-<<<<<<< HEAD
+import { useRouter } from 'next/navigation';
 import {
   Dialog,
   DialogContent,
   DialogHeader,
   DialogTitle,
 } from '@/components/ui/dialog';
-=======
-import { useRouter } from 'next/navigation';
-import { Dialog, DialogContent, DialogHeader, DialogTitle } from '@/components/ui/dialog';
->>>>>>> 35dc04cf
 import { Button } from '@/components/ui/button';
 import { Input } from '@/components/ui/input';
 import toast from 'react-hot-toast';
 import { api } from '@/utils/api';
 
-<<<<<<< HEAD
 export default function CreateEvent({
   open,
   onOpenChange,
@@ -25,10 +20,7 @@
   open: boolean;
   onOpenChange: (open: boolean) => void;
 }) {
-=======
-export default function CreateEvent({ open, onOpenChange }: { open: boolean; onOpenChange: (open: boolean) => void }) {
   const router = useRouter();
->>>>>>> 35dc04cf
   const artistId = localStorage.getItem('artistId') || 'artist_id_placeholder';
   const token = localStorage.getItem('userToken') || '';
 
@@ -121,16 +113,12 @@
             />
           </div>
           <div className="flex justify-end space-x-2">
-<<<<<<< HEAD
             <Button
               type="button"
               variant="destructive"
               onClick={() => onOpenChange(false)}
-              disabled={isLoading}
+              disabled={isSubmitting}
             >
-=======
-            <Button type="button" variant="destructive" onClick={() => onOpenChange(false)} disabled={isSubmitting}>
->>>>>>> 35dc04cf
               Cancel
             </Button>
             <Button type="submit" disabled={isSubmitting}>
