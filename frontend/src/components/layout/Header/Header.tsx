'use client';

import { useEffect, useRef, useState, useContext } from 'react';
import {
  Notifications,
  DiscoverFilled,
  DiscoverOutline,
  Menu,
  Search,
  Settings,
  HomeOutline,
  HomeFilled,
  ProfileIcon,
  ArrowRight,
  ArrowLeft,
} from '@/components/ui/Icons';
import Image from 'next/image';
import { usePathname, useRouter } from 'next/navigation';
import Link from 'next/link';
import type { User, SearchSuggestion } from '@/types';
import { getSocket, disconnectSocket } from '@/utils/socket';
import { api } from '@/utils/api';
import toast from 'react-hot-toast';
import { useTheme } from '@/contexts/ThemeContext';
import { LogOut, Clock } from 'lucide-react';
import { useAuth } from '@/hooks/useAuth';
import { MusicAuthDialog } from '@/components/ui/data-table/data-table-modals';
import { useSession } from '@/contexts/SessionContext';

export default function Header({
  onMenuClick,
}: {
  isSidebarOpen?: boolean;
  onMenuClick?: () => void;
}) {
  const pathname = usePathname();
  const { user, isAuthenticated, loading, updateUserSession } = useSession();
  const [showDropdown, setShowDropdown] = useState(false);
  const [searchQuery, setSearchQuery] = useState('');
  const dropdownRef = useRef<HTMLDivElement>(null);
  const isActive = (path: string) => pathname === path;
  const [notificationCount, setNotificationCount] = useState(0);

  // Notifications handling
  const [showNotifications, setShowNotifications] = useState(false);
  const [notifications, setNotifications] = useState<any[]>([]);
  const notificationRef = useRef<HTMLDivElement>(null);

  // Search suggestions handling
  const [showSearchSuggestions, setShowSearchSuggestions] = useState(false);
  const [searchSuggestions, setSearchSuggestions] = useState<SearchSuggestion[]>([]);
  const searchRef = useRef<HTMLDivElement>(null);
  const [isLoadingSuggestions, setIsLoadingSuggestions] = useState(false);

  const [isLoggingOut, setIsLoggingOut] = useState(false);

  const { theme } = useTheme();
  const router = useRouter();
  const { dialogOpen, setDialogOpen, handleProtectedAction } = useAuth();

  const isAdminOrArtist = user?.role === 'ADMIN' || user?.currentProfile === 'ARTIST';

  const filterNotificationsByProfile = (allNotifications: any[]) => {
    if (!user) return [];
    return allNotifications.filter(
      (n) => n.recipientType === user.currentProfile
    );
  };

  const unreadCount = notifications.filter((n) => !n.isRead).length;

  const fetchAndSetNotifications = async () => {
    try {
      const token = localStorage.getItem('userToken');
      if (!token || !user) return;

      const allNotificationsData = await api.notifications.getList(token);
      const newUserData = await api.auth.getMe(token);
      const relevantNotifications = filterNotificationsByProfile(allNotificationsData);

      setNotifications(relevantNotifications);
      const currentUnreadCount = relevantNotifications.filter(n => !n.isRead).length;
      setNotificationCount(currentUnreadCount);
      localStorage.setItem('notificationCount', String(currentUnreadCount));
      localStorage.setItem('userData', JSON.stringify(newUserData));
    } catch (error) {
      console.error('Error fetching/setting notifications:', error);
    }
  };

  useEffect(() => {
    if (isAuthenticated && user) {
      fetchAndSetNotifications();
    }
  }, [isAuthenticated, user]);

  useEffect(() => {
    if (!user?.id || !isAuthenticated) return;

    const socket = getSocket();

    const handleNewNotification = (data: any) => {
      console.log('Received new notification event via Socket.IO:', data);
      if (!user || data.recipientType !== user.currentProfile) {
        console.log(`Ignoring notification for ${data.recipientType} profile while viewing ${user?.currentProfile}`);
        return;
      }
      setNotifications((prev) => {
        if (prev.some(n => n.id === data.id)) return prev;
        return [data, ...prev].sort((a, b) => new Date(b.createdAt).getTime() - new Date(a.createdAt).getTime());
      });
      if (!data.isRead) {
        setNotificationCount((prev) => {
          const newCount = prev + 1;
          localStorage.setItem('notificationCount', String(newCount));
          return newCount;
        });
      }
    };

    socket.on('notification', handleNewNotification);

    const savedCount = Number(localStorage.getItem('notificationCount') || '0');
    setNotificationCount(savedCount);

    return () => {
      console.log('Cleaning up Header socket listeners');
      socket.off('notification', handleNewNotification);
    };
  }, [user, isAuthenticated]);

  useEffect(() => {
    const handleClickOutside = (event: MouseEvent) => {
      if (dropdownRef.current && !dropdownRef.current.contains(event.target as Node)) {
        setShowDropdown(false);
      }
      if (notificationRef.current && !notificationRef.current.contains(event.target as Node)) {
        setShowNotifications(false);
      }
      if (searchRef.current && !searchRef.current.contains(event.target as Node)) {
        setShowSearchSuggestions(false);
      }
    };

    document.addEventListener('mousedown', handleClickOutside);
    return () => document.removeEventListener('mousedown', handleClickOutside);
  }, []);

  const handleSearch = (e: React.FormEvent<HTMLFormElement>) => {
    e.preventDefault();
    if (searchQuery.trim()) {
     const token = localStorage.getItem('userToken');
      if (token && user && user.role !== 'ADMIN' && user.currentProfile !== 'ARTIST') {
        api.history.saveSearch(token, searchQuery.trim())
          .catch(err => console.error("Failed to save search history:", err));
      }

      const canProceed = handleProtectedAction();
      if (canProceed) {
        router.push(`/search?q=${encodeURIComponent(searchQuery)}`);
        setShowSearchSuggestions(false);
        setSearchQuery('');
      }
    }
  };

  const handleLogout = async () => {
    setIsLoggingOut(true);

    try {
      const token = localStorage.getItem('userToken');
      const sessionId = localStorage.getItem('sessionId');

      if (token && sessionId) {
        await api.auth.logout(token);
      }
    } catch (error) {
      console.error('Logout error:', error);
    } finally {
      disconnectSocket();
      updateUserSession(null, null);
      setNotifications([]);
      setNotificationCount(0);
      setSearchSuggestions([]);
      setShowSearchSuggestions(false);
      window.location.href = '/login';
    }
  };

  const handleBellClick = async () => {
    try {
      const canProceed = handleProtectedAction();
      if (!canProceed || !user) return;

      const opening = !showNotifications;
      setShowNotifications((prev) => !prev);

      if (opening) {
        const token = localStorage.getItem('userToken');
        if (!token) return;

        const allNotificationsData = await api.notifications.getList(token);
        console.log('Fetched notifications on bell click:', allNotificationsData);
        const relevantNotifications = filterNotificationsByProfile(allNotificationsData);

        setNotifications((prevRelevant) => {
            const existingIds = new Set(prevRelevant.map(n => n.id));
            const newRelevantToAdd = relevantNotifications.filter(n => !existingIds.has(n.id));
            return [...newRelevantToAdd, ...prevRelevant].sort((a, b) => new Date(b.createdAt).getTime() - new Date(a.createdAt).getTime());
        });

        const currentUnreadCount = relevantNotifications.filter(n => !n.isRead).length;
        setNotificationCount(currentUnreadCount);
        if (String(currentUnreadCount) !== localStorage.getItem('notificationCount')) {
          localStorage.setItem('notificationCount', String(currentUnreadCount));
        }
      }
    } catch (err) {
      console.error('Fetch/filter notifications error on bell click:', err);
    }
  };

  const handleSwitchProfile = async () => {
    try {
      const canProceed = handleProtectedAction();
      if (!canProceed) return;

      const token = localStorage.getItem('userToken');
      if (!token) return;

      const response = await api.auth.switchProfile(token);

      updateUserSession(response.user, token);

      if (response.user.currentProfile === 'ARTIST' && !response.user.artistProfile?.isActive) {
        toast.error('Your artist account has been deactivated');
      }

      toast.success(`Switched to ${response.user.currentProfile} profile`);
      setShowDropdown(false);

      if (response.user.currentProfile === 'ARTIST' && response.user.artistProfile?.isActive) {
        window.location.href = '/artist/dashboard';
      } else if (response.user.currentProfile === 'USER') {
        window.location.href = '/';
      }
    } catch (error) {
      console.error('Error switching profile:', error);
      const errorMessage = error instanceof Error ? error.message : 'Failed to switch profile';
      toast.error(
        errorMessage.includes('deactivated')
          ? 'Your account has been deactivated'
          : errorMessage
      );
    }
  };

  const handleNotificationClick = async (notification: any) => {
    try {
      const token = localStorage.getItem('userToken');
      if (!token) return;

      if (!notification.isRead) {
        await api.notifications.markAsRead(notification.id, token);

        setNotifications((prev) =>
          prev.map((n) =>
            n.id === notification.id ? { ...n, isRead: true } : n
          )
        );

        setNotificationCount((prev) => {
          const newCount = Math.max(prev - 1, 0);
          localStorage.setItem('notificationCount', String(newCount));
          return newCount;
        });
      }

      setShowNotifications(false);

    } catch (error) {
      console.error('Error marking notification as read:', error);
      const err = error as Error;
      if (err.message === 'Forbidden') {
        toast.error('Permission denied');
      } else {
        toast.error('Failed to update notification');
      }
    }
  };

  const fetchSearchSuggestions = async () => {
    const token = localStorage.getItem('userToken');
    if (!token) return;

    setIsLoadingSuggestions(true);
    try {
      const suggestions = await api.history.getSuggestions(token, 5);
      setSearchSuggestions(suggestions || []);
    } catch (error) {
      console.error('Error fetching search suggestions:', error);
      setSearchSuggestions([]);
    } finally {
      setIsLoadingSuggestions(false);
    }
  };

  const handleSearchFocus = () => {
    if (isAuthenticated) {
       setShowSearchSuggestions(true);
       fetchSearchSuggestions();
    }
  };

  const handleClearSuggestions = async (e: React.MouseEvent) => {
    e.stopPropagation();
    const token = localStorage.getItem('userToken');
    if (!token) {
      console.warn("Attempted to clear history without authentication.");
      return;
    }

    try {
      await api.history.deleteSearchHistory(token);
      setSearchSuggestions([]);
    } catch (error) {
      console.error("Error clearing search history:", error);
    }
  };

  const handleSuggestionClick = (suggestion: SearchSuggestion) => {
    setShowSearchSuggestions(false);
    setSearchQuery('');
     switch (suggestion.type) {
      case 'Artist':
        router.push(`/artist/profile/${suggestion.data.id}`);
        break;
      case 'Track':
        router.push(`/track/${suggestion.data.id}`);
        break;
      case 'Album':
        router.push(`/album/${suggestion.data.id}`);
        break;
      default:
        break;
    }
  };

  const handleDiscoverClick = () => {
    if (isAuthenticated) {
      router.push('/discover');
    } else {
      setDialogOpen(true);
    }
  };

  const handleSearchInputChange = (e: React.ChangeEvent<HTMLInputElement>) => {
    setSearchQuery(e.target.value);
  };

  return (
    <header
      className={`h-[72px] flex items-center justify-between px-2 md:px-4 lg:px-6 border-b sticky top-0 z-40 ${theme === 'light'
        ? 'bg-white border-gray-200'
        : 'bg-[#1c1c1c] border-white/10'
        }`}
    >
      {/* Left Side */}
      <div className="flex items-center gap-2 md:gap-4 lg:gap-6">
        <button
          onClick={onMenuClick}
          className={`md:hidden p-2 ${theme === 'light'
            ? 'text-gray-600 hover:text-gray-900'
            : 'text-white/70 hover:text-white'
            }`}
        >
          <Menu className="w-6 h-6" />
        </button>

        {isAuthenticated && !isAdminOrArtist && (
          <div className="hidden md:flex items-center gap-4 lg:gap-6">
            <Link
              href="/"
              className={`flex items-center gap-2 text-sm font-medium px-4 py-2 rounded-md transition-colors ${isActive('/')
                ? theme === 'light'
                  ? 'text-gray-900 bg-gray-200'
                  : 'text-white bg-[#282828]'
                : theme === 'light'
                  ? 'text-gray-600 hover:text-gray-900 hover:bg-gray-200'
                  : 'text-white/70 hover:text-white hover:bg-[#282828]/50'
                }`}
            >
              {isActive('/') ? (
                <HomeFilled className="w-5 h-5" />
              ) : (
                <HomeOutline className="w-5 h-5" />
              )}
              <span className="hidden lg:inline">Home</span>
            </Link>

            <button
              onClick={handleDiscoverClick}
              className={`flex items-center gap-2 text-sm font-medium px-4 py-2 rounded-md transition-colors ${isActive('/discover')
                ? theme === 'light'
                  ? 'text-gray-900 bg-gray-200'
                  : 'text-white bg-[#282828]'
                : theme === 'light'
                  ? 'text-gray-600 hover:text-gray-900 hover:bg-gray-200'
                  : 'text-white/70 hover:text-white hover:bg-[#282828]/50'
                }`}
            >
              {isActive('/discover') ? (
                <DiscoverFilled className="w-5 h-5" />
              ) : (
                <DiscoverOutline className="w-5 h-5" />
              )}
              <span className="hidden lg:inline">Discover</span>
            </button>

            <div className="relative w-[400px]" ref={searchRef}>
              <form onSubmit={handleSearch} className="relative">
                <Search
                  className={`absolute left-3 top-1/2 transform -translate-y-1/2 w-5 h-5 pointer-events-none ${theme === 'light' ? 'text-gray-400' : 'text-white/40'}`}
                />
                <input
                  type="text"
                  value={searchQuery}
                  onChange={handleSearchInputChange}
                  onFocus={handleSearchFocus}
                  placeholder="Search Artists, Tracks, Albums"
                  className={`w-full rounded-md py-1.5 md:py-2 pl-10 pr-4 text-sm focus:outline-none ${theme === 'light'
                    ? 'bg-gray-100 text-gray-900 placeholder:text-gray-500 focus:bg-gray-200'
                    : 'bg-white/10 text-white placeholder:text-white/40 focus:bg-white/20'
                    }`}
                  aria-haspopup="listbox"
                  aria-expanded={showSearchSuggestions}
                  autoComplete="off"
                />
              </form>

              {showSearchSuggestions && isAuthenticated && (
                <div
                  className={`absolute mt-1 w-full rounded-md shadow-lg max-h-60 overflow-y-auto z-50 border ${theme === 'light' ? 'bg-white border-gray-200' : 'bg-[#282828] border-white/10'}`}
                  role="listbox"
                >
                  {isLoadingSuggestions ? (
                    <div className={`px-4 py-3 text-sm text-center ${theme === 'light' ? 'text-gray-500' : 'text-gray-400'}`}>Loading suggestions...</div>
                  ) : searchSuggestions.length > 0 ? (
                    searchSuggestions.map((suggestion, index) => (
                      <button
                        key={`${suggestion.type}-${suggestion.data.id}-${index}`}
                        onClick={() => handleSuggestionClick(suggestion)}
                        className={`w-full flex items-center gap-3 px-4 py-2.5 text-left transition-colors duration-150 ease-in-out border-b last:border-b-0 ${theme === 'light' ? 'hover:bg-gray-100 border-gray-100' : 'hover:bg-white/10 border-white/10'}`}
                        role="option"
                        aria-selected="false"
                      >
                        <Clock className={`w-4 h-4 shrink-0 ${theme === 'light' ? 'text-gray-400' : 'text-white/50'}`} />
                        <Image
                          src={suggestion.type === 'Artist'
                            ? suggestion.data.avatar || '/images/default-avatar.jpg'
                            : suggestion.data.coverUrl || '/images/default-cover.png'}
                          alt={suggestion.type === 'Artist' ? suggestion.data.artistName || 'Artist' : suggestion.data.title || 'Media'}
                          width={32}
                          height={32}
                          className="w-8 h-8 rounded object-cover shrink-0"
                        />
                        <div className="flex-1 overflow-hidden">
                          <p className={`text-sm font-medium truncate ${theme === 'light' ? 'text-gray-900' : 'text-white'}`}>
                            {suggestion.type === 'Artist' ? suggestion.data.artistName : suggestion.data.title}
                          </p>
                          <p className={`text-xs truncate ${theme === 'light' ? 'text-gray-500' : 'text-white/60'}`}>
                            {suggestion.type}
                            {suggestion.type !== 'Artist' && suggestion.data.artist && ` • ${suggestion.data.artist.artistName}`}
                          </p>
                        </div>
                      </button>
                    ))
                  ) : (
                    <div className={`px-4 py-3 text-sm text-center ${theme === 'light' ? 'text-gray-500' : 'text-gray-400'}`}>No recent searches found.</div>
                  )}
                  {!isLoadingSuggestions && searchSuggestions.length > 0 && (
                     <div className={`sticky bottom-0 px-3 py-2 ${theme === 'light' ? 'bg-white/95 backdrop-blur-sm' : 'bg-[#282828]/95 backdrop-blur-sm'} border-t ${theme === 'light' ? 'border-gray-200' : 'border-white/10'}`}>
                       <button
                         onClick={handleClearSuggestions}
                         className={`w-full text-center text-sm py-1.5 rounded-md transition-colors duration-200 ${theme === 'light' ? 'bg-gray-100 text-gray-700 hover:bg-gray-200' : 'bg-white/10 text-white hover:bg-white/20'}`}
                       >
                         Clear recent searches
                       </button>
                     </div>
                  )}
                </div>
              )}
            </div>
          </div>
        )}
      </div>

      {/* Right Side */}
      <div className="flex items-center gap-2 md:gap-4">
        {isLoggingOut ? (
          <div className="w-8 h-8"></div>
        ) : isAuthenticated ? (
          <>
<<<<<<< HEAD
            {userData?.artistProfile && (
=======
            {user?.artistProfile?.isVerified && (
>>>>>>> 92183a19
               <button
                 onClick={handleSwitchProfile}
                 className={`flex items-center gap-1.5 px-3 py-1.5 rounded-md text-sm font-medium transition-colors duration-200 ${theme === 'light'
                     ? 'bg-gray-100 text-gray-700 hover:bg-gray-200'
                     : 'bg-white/10 text-white hover:bg-white/20'
                 }`}
               >
                 {user.currentProfile === 'USER' ? (
                   <>
                     <ArrowRight className="w-4 h-4" />
                     <span>Artist Dashboard</span>
                   </>
                 ) : (
                   <>
                     <ArrowLeft className="w-4 h-4" />
                     <span>Go to User</span>
                   </>
                 )}
               </button>
            )}

            <div className="relative" ref={notificationRef}>
              <button
                className={`p-2 rounded-full relative cursor-pointer transition-colors duration-200 ease-in-out flex items-center justify-center ${theme === 'light' ? 'text-gray-600 hover:bg-gray-100 hover:text-gray-900' : 'text-gray-400 hover:bg-white/10 hover:text-white'} ${notificationCount > 0 ? 'text-[#A57865]' : ''}`}
                onClick={handleBellClick}
                aria-label={`Notifications (${notificationCount} unread)`}
              >
                <Notifications
                    className={`w-5 h-5 transition-colors ${notificationCount > 0 ? 'text-[#A57865]' : ''}`}
                  />
                  {notificationCount > 0 && (
                    <span
                       className="absolute top-0 right-0 -mt-1 -mr-1 flex items-center justify-center px-1.5 py-0.5 text-xs font-bold leading-none text-white bg-red-500 rounded-full"
                       aria-hidden="true"
                    >
                      {notificationCount > 9 ? '9+' : notificationCount}
                    </span>
                  )}
              </button>
              {showNotifications && (
                <div
                  className={`absolute right-0 mt-2 w-80 max-h-[400px] overflow-y-auto rounded-lg shadow-xl py-1 z-50 border ${theme === 'light' ? 'bg-white border-gray-200' : 'bg-[#282828] border-white/10'}`}
                >
                   {notifications.length === 0 ? (
                     <p className={`px-4 py-3 text-sm text-center ${theme === 'light' ? 'text-gray-500' : 'text-gray-400'}`}>
                       No relevant notifications for {user?.currentProfile} profile
                     </p>
                   ) : (
                     notifications.map((item) => (
                       <div
                         key={item.id}
                         className={`cursor-pointer px-4 py-2.5 transition-colors duration-150 ease-in-out border-b last:border-b-0
                           ${item.isRead
                             ? theme === 'light'
                               ? 'bg-white hover:bg-gray-50 text-gray-600'
                               : 'bg-[#282828] hover:bg-white/5 text-gray-400'
                             : theme === 'light'
                               ? 'bg-blue-50 hover:bg-blue-100 text-gray-900 font-medium'
                               : 'bg-blue-900/30 hover:bg-blue-900/50 text-white font-medium'
                           }
                           ${theme === 'light' ? 'border-gray-100' : 'border-white/10'}`}
                         onClick={() => handleNotificationClick(item)}
                       >
                         <p className="line-clamp-3 text-sm leading-snug">{item.message}</p>
                         <p className={`text-xs mt-1 ${item.isRead ? (theme === 'light' ? 'text-gray-400' : 'text-gray-500') : (theme === 'light' ? 'text-blue-600' : 'text-blue-400')}`}>
                           {new Date(item.createdAt).toLocaleString()}
                         </p>
                       </div>
                     ))
                   )}
                   <div
                    className={`sticky bottom-0 px-3 py-2 ${theme === 'light' ? 'bg-white/95 backdrop-blur-sm' : 'bg-[#282828]/95 backdrop-blur-sm'} border-t ${theme === 'light' ? 'border-gray-200' : 'border-white/10'}`}
                  >
                    <Link href="/notifications" className="block">
                      <button
                        className={`w-full text-center text-sm py-1.5 rounded-md transition-colors duration-200 ${theme === 'light' ? 'bg-gray-100 text-gray-700 hover:bg-gray-200' : 'bg-white/10 text-white hover:bg-white/20'}`}
                        onClick={() => setShowNotifications(false)}
                      >
                        View All Notifications
                      </button>
                    </Link>
                  </div>
                </div>
              )}
            </div>

            <div className="relative" ref={dropdownRef}>
              <button
                className="flex items-center justify-center w-8 h-8 rounded-full overflow-hidden cursor-pointer border-2 border-transparent hover:border-gray-300 transition-all duration-200 focus:outline-none focus:ring-2 focus:ring-offset-2 focus:ring-[#A57865]"
                onClick={() => setShowDropdown(!showDropdown)}
                aria-haspopup="true"
                aria-expanded={showDropdown}
              >
                <div className="relative w-full h-full rounded-full overflow-hidden">
                  <Image
                    src={user?.currentProfile === 'ARTIST' && user?.artistProfile?.avatar
                      ? user.artistProfile.avatar
                      : user?.avatar || '/images/default-avatar.jpg'}
                    alt="User avatar"
                    fill
                    sizes="32px"
                    className="object-cover"
                    priority
                  />
                </div>
              </button>

              {showDropdown && (
                <div
                  className={`absolute right-0 mt-2 w-64 rounded-2xl shadow-lg overflow-hidden z-50 border ${theme === 'light' ? 'bg-white border-zinc-200' : 'bg-[#111111] border-zinc-800'}`}
                  role="menu"
                  aria-orientation="vertical"
                  aria-labelledby="user-menu-button"
                >
                  <div className="px-6 pt-6 pb-4">
                    <div className="flex items-center gap-4 mb-4">
                      <div className="relative shrink-0">
                        <div className="w-12 h-12 rounded-full overflow-hidden">
                          <Image
                            src={
                              user?.currentProfile === 'ARTIST' && user?.artistProfile?.avatar
                                ? user.artistProfile.avatar
                                : user?.avatar || '/images/default-avatar.jpg'
                            }
                            alt={
                              user?.currentProfile === 'ARTIST'
                                ? user?.artistProfile?.artistName || 'Artist'
                                : user?.name || 'User'
                            }
                            width={48}
                            height={48}
                            className="object-cover w-full h-full"
                            style={{ objectFit: 'cover' }}
                          />
                        </div>
                        <div
                          className={`absolute bottom-0 right-0 w-3 h-3 rounded-full bg-emerald-500 ring-2 ${theme === 'light' ? 'ring-white' : 'ring-zinc-900'}`}
                          aria-label="Online status"
                        />
                      </div>
                      <div className="flex-1">
                        <h2
                          className={`text-base font-semibold truncate ${theme === 'light' ? 'text-zinc-900' : 'text-zinc-100'}`}
                        >
                          {user?.currentProfile === 'ARTIST'
                            ? user?.artistProfile?.artistName || user?.name
                            : user?.name || user?.username || 'User'
                          }
                        </h2>
                        <p
                          className={`text-sm ${theme === 'light' ? 'text-zinc-600' : 'text-zinc-400'}`}
                        >
                          {user?.role === 'ADMIN'
                            ? 'Administrator'
                            : user?.currentProfile === 'ARTIST'
                              ? 'Artist'
                              : 'User'}
                        </p>
                      </div>
                    </div>
                  </div>

                  <div className={`h-px ${theme === 'light' ? 'bg-zinc-200' : 'bg-zinc-800'}`} />

                  <div className="p-2" role="none">
                    <Link
                      href={
                        user?.role === 'ADMIN'
                          ? `/admin/profile/${user.id}`
                          : user?.currentProfile === 'USER'
                            ? `/profile/${user?.id}`
                            : `/artist/profile/${user?.artistProfile?.id}`
                      }
                      className={`flex items-center gap-2 p-2 rounded-lg transition-colors duration-200 ${theme === 'light' ? 'hover:bg-zinc-50 text-zinc-900' : 'hover:bg-zinc-800/50 text-zinc-100'}`}
                      onClick={() => setShowDropdown(false)}
                      role="menuitem"
                    >
                      <ProfileIcon className="w-4 h-4" />
                      <span className="text-sm font-medium">Profile</span>
                    </Link>

                    <Link
                      href="/settings"
                      className={`flex items-center gap-2 p-2 rounded-lg transition-colors duration-200 ${theme === 'light' ? 'hover:bg-zinc-50 text-zinc-900' : 'hover:bg-zinc-800/50 text-zinc-100'}`}
                      onClick={() => setShowDropdown(false)}
                      role="menuitem"
                    >
                      <Settings className="w-4 h-4" />
                      <span className="text-sm font-medium">Settings</span>
                    </Link>

                    {user?.role === 'USER' && !user?.artistProfile && !user?.hasPendingArtistRequest && (
                      <Link
                        href="/request-artist"
                        className={`flex items-center gap-2 p-2 rounded-lg transition-colors duration-200 ${theme === 'light' ? 'hover:bg-zinc-50 text-zinc-900' : 'hover:bg-zinc-800/50 text-zinc-100'}`}
                        onClick={() => setShowDropdown(false)}
                        role="menuitem"
                      >
                        <svg xmlns="http://www.w3.org/2000/svg" className="h-4 w-4" fill="none" viewBox="0 0 24 24" stroke="currentColor" strokeWidth={2}>
                          <path strokeLinecap="round" strokeLinejoin="round" d="M16 7a4 4 0 11-8 0 4 4 0 018 0zM12 14a7 7 0 00-7 7h14a7 7 0 00-7-7z" />
                        </svg>
                        <span className="text-sm font-medium">
                          Become an Artist
                        </span>
                      </Link>
                    )}

                    <button
                      onClick={() => {
                        handleLogout();
                        setShowDropdown(false);
                      }}
                      className={`w-full flex items-center gap-2 p-2 rounded-lg transition-colors duration-200 text-left ${theme === 'light' ? 'hover:bg-zinc-50 text-zinc-900' : 'hover:bg-zinc-800/50 text-zinc-100'}`}
                      role="menuitem"
                    >
                      <LogOut className="w-4 h-4" />
                      <span className="text-sm font-medium">Logout</span>
                    </button>
                  </div>
                </div>
              )}
            </div>
          </>
        ) : (
          <div className="flex items-center gap-2 md:gap-4">
            <Link
              href="/register"
              className={`text-sm font-medium hidden md:block ${theme === 'light' ? 'text-gray-600 hover:text-gray-900' : 'text-white/70 hover:text-white'}`}
            >
              Sign up
            </Link>
            <Link
              href="/login"
              className="bg-white text-black px-3 md:px-6 py-1.5 md:py-2 rounded-full text-sm font-medium hover:bg-white/90"
            >
              Log in
            </Link>
          </div>
        )}
      </div>

      <MusicAuthDialog open={dialogOpen} onOpenChange={setDialogOpen} />
    </header>
  );
}<|MERGE_RESOLUTION|>--- conflicted
+++ resolved
@@ -501,11 +501,7 @@
           <div className="w-8 h-8"></div>
         ) : isAuthenticated ? (
           <>
-<<<<<<< HEAD
-            {userData?.artistProfile && (
-=======
             {user?.artistProfile?.isVerified && (
->>>>>>> 92183a19
                <button
                  onClick={handleSwitchProfile}
                  className={`flex items-center gap-1.5 px-3 py-1.5 rounded-md text-sm font-medium transition-colors duration-200 ${theme === 'light'
