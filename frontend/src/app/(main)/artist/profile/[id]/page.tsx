--- conflicted
+++ resolved
@@ -871,23 +871,6 @@
     );
   };
 
-<<<<<<< HEAD
-  useEffect(() => {
-    const handleStorageChange = (event: StorageEvent) => {
-      if (event.key === 'userData') {
-        // Nếu userData có artistProfile, cập nhật lại artist
-        const updatedUser = JSON.parse(localStorage.getItem('userData') || '{}');
-        if (updatedUser.artistProfile && artist && updatedUser.artistProfile.id === artist.id) {
-          setArtist((prev) => ({ ...prev!, ...updatedUser.artistProfile }));
-        }
-      }
-    };
-    window.addEventListener('storage', handleStorageChange);
-    return () => window.removeEventListener('storage', handleStorageChange);
-  }, [artist]);
-
-  if (!artist) return null;
-=======
   // Function to handle Add/Remove Favorites
   const handleToggleFavorite = async (
     trackId: string,
@@ -975,7 +958,22 @@
       }
     });
   };
->>>>>>> f33170bf
+
+  useEffect(() => {
+    const handleStorageChange = (event: StorageEvent) => {
+      if (event.key === 'userData') {
+        // Nếu userData có artistProfile, cập nhật lại artist
+        const updatedUser = JSON.parse(localStorage.getItem('userData') || '{}');
+        if (updatedUser.artistProfile && artist && updatedUser.artistProfile.id === artist.id) {
+          setArtist((prev) => ({ ...prev!, ...updatedUser.artistProfile }));
+        }
+      }
+    };
+    window.addEventListener('storage', handleStorageChange);
+    return () => window.removeEventListener('storage', handleStorageChange);
+  }, [artist]);
+
+  if (!artist) return null;
 
   return (
     <div
@@ -1286,13 +1284,8 @@
             onOpenChange={setIsEditOpen}
             theme={theme}
             onUpdateSuccess={() => {
-<<<<<<< HEAD
-              toast.success('Profile updated! Refreshing data...');
+              toast.success("Profile updated! Refreshing data...");
               fetchData();
-=======
-              toast.success("Profile updated! Refreshing data...");
-              fetchData(); // Refetch data on successful update
->>>>>>> f33170bf
             }}
           />
         </div>
