<<<<<<< HEAD
"use client";

import { use, useEffect, useState, useCallback } from "react";
import { useRouter } from "next/navigation";
import { api } from "@/utils/api";
import { useTheme } from "@/contexts/ThemeContext";
import { ArtistProfile, Track, User, Playlist } from "@/types";
import { Button } from "@/components/ui/button";
import toast from "react-hot-toast";
import { useDominantColor } from "@/hooks/useDominantColor";
import { Play, Pause, Edit, Up, Down, Right } from "@/components/ui/Icons";
import { ArrowLeft, MoreHorizontal } from "lucide-react";
import { useTrack } from "@/contexts/TrackContext";
=======
'use client';

import { use, useEffect, useState } from 'react';
import { useRouter } from 'next/navigation';
import { api } from '@/utils/api';
import { useTheme } from '@/contexts/ThemeContext';
import { ArtistProfile, Track, User } from '@/types';
import { Button } from '@/components/ui/button';
import toast from 'react-hot-toast';
import { useDominantColor } from '@/hooks/useDominantColor';
import { Play, Pause, Edit, Up, Down, Right } from '@/components/ui/Icons';
import { ArrowLeft, Copy, MoreHorizontal } from 'lucide-react';
import { useTrack } from '@/contexts/TrackContext';
>>>>>>> 91a6f425
import {
  DropdownMenu,
  DropdownMenuContent,
  DropdownMenuItem,
  DropdownMenuTrigger,
} from "@/components/ui/dropdown-menu";
import HorizontalTrackListItem from "@/components/user/track/HorizontalTrackListItem";
import Image from "next/image";
import { EditProfileModal } from "@/components/user/profile/EditProfileModal";
import { AlreadyExistsDialog } from "@/components/ui/AlreadyExistsDialog";
import { useAuth } from "@/hooks/useAuth";

const DEFAULT_AVATAR = "/images/default-avatar.jpg";

// Define the names of playlists to filter out
const filteredPlaylistNames = new Set([
  "Vibe Rewind",
  "Welcome Mix",
  "Favorites",
]);

export default function UserProfilePage({
  params,
}: {
  params: Promise<{ id: string }>;
}) {
  const router = useRouter();
  const { theme } = useTheme();
  const { id } = use(params);
  const [follow, setFollow] = useState(false);
  const [isOwner, setIsOwner] = useState(false);
  const [token, setToken] = useState<string | null>(null);
  const [following, setFollowing] = useState<User[]>([]);
  const [followers, setFollowers] = useState<User[]>([]);
  const [followerCount, setFollowerCount] = useState<number>(0);
  const [followingArtists, setFollowingArtists] = useState<ArtistProfile[]>([]);
  const [user, setUser] = useState<User | null>(null);
  const [topArtists, setTopArtists] = useState<ArtistProfile[]>([]);
  const [topTracks, setTopTracks] = useState<Track[]>([]);
  const [artistTracksMap, setArtistTracksMap] = useState<
    Record<string, Track[]>
  >({});
  const { dominantColor } = useDominantColor(user?.avatar || DEFAULT_AVATAR);
  const [showAllTracks, setShowAllTracks] = useState(false);
  const [showAllPlaylists, setShowAllPlaylists] = useState(false);
  const [playlists, setPlaylists] = useState<Playlist[]>([]);
  const [favoriteTrackIds, setFavoriteTrackIds] = useState<Set<string>>(
    new Set()
  );
  const [isAlreadyExistsDialogOpen, setIsAlreadyExistsDialogOpen] =
    useState(false);
  const [duplicateInfo, setDuplicateInfo] = useState<{
    playlistName: string;
    trackTitle?: string;
  } | null>(null);
  const [isEditProfileModalOpen, setIsEditProfileModalOpen] = useState(false);
  const { handleProtectedAction } = useAuth();

  const {
    currentTrack,
    isPlaying,
    playTrack,
    pauseTrack,
    queueType,
    setQueueType,
    trackQueue,
  } = useTrack();

  useEffect(() => {
    const storedToken = localStorage.getItem("userToken");
    if (!storedToken) {
      router.push("/login");
      return;
    }
    setToken(storedToken);

    const userData = JSON.parse(localStorage.getItem("userData") || "{}");
    const isOwner = userData.id === id;
    setIsOwner(isOwner);

    const fetchUserData = async () => {
      try {
<<<<<<< HEAD
        const [userResponse, followingResponse, followersResponse] =
          await Promise.all([
            api.user.getUserById(id, storedToken),
            api.user.getFollowing(storedToken),
            api.user.getFollowers(storedToken),
          ]);
=======
        const [userResponse, followingResponse, followersResponse] = await Promise.all([
          api.user.getUserById(id, storedToken),
          api.user.getUserFollowing(id, storedToken),
          api.user.getUserFollowers(id, storedToken)
        ]);
>>>>>>> 91a6f425

        if (userResponse) {
          setUser(userResponse);
        }

        if (followersResponse && followersResponse.followers) {
          setFollowers(followersResponse.followers);
          setFollowerCount(followersResponse.followers.length);
        }

        setFollowing(followingResponse);
          const followingArtists = followingResponse.filter(
            (followingUser: any) => followingUser.type === "ARTIST"
          );
          setFollowingArtists(followingArtists);

        if (!isOwner) {
          const isFollowing = followersResponse.followers.some(
            (follower: User) => follower.id === userData.id
          );
          setFollow(isFollowing);
        }
      } catch (error) {
        console.error("Failed to fetch user data:", error);
      }
    };

    const fetchTopArtists = async () => {
      try {
        const topArtistsResponse = await api.user.getUserTopArtists(
          userData.id,
          storedToken
        );

        console.log("Top Artists:", topArtistsResponse);
        setTopArtists(topArtistsResponse);
      } catch (error) {
        console.error("Failed to fetch top artists:", error);
      }
    };

    const fetchTopTracks = async () => {
      try {
        const topTracksResponse = await api.user.getUserTopTracks(
          userData.id,
          storedToken
        );
        setTopTracks(topTracksResponse);
      } catch (error) {
        console.error("Failed to fetch top tracks:", error);
      }
    };

    fetchUserData();

    if (isOwner) {
      fetchTopArtists();
      fetchTopTracks();
    }
  }, [id, router]);

  // Fetch logged-in user's playlists and favorite IDs
  useEffect(() => {
    const token = localStorage.getItem("userToken");
    if (!token) return; // Only fetch if logged in

    // Fetch playlists
    const fetchPlaylists = async () => {
      try {
        const response = await api.playlists.getUserPlaylists(token);
        if (response.success && Array.isArray(response.data)) {
          setPlaylists(response.data);
        } else {
          setPlaylists([]);
        }
      } catch (error) {
        console.error("Error fetching playlists:", error);
        setPlaylists([]);
      }
    };

    // Fetch favorite IDs
    const fetchFavoriteIds = async () => {
      try {
        const favPlaylistsResponse = await api.playlists.getUserPlaylists(
          token
        );
        if (
          favPlaylistsResponse.success &&
          Array.isArray(favPlaylistsResponse.data)
        ) {
          const favoritePlaylistInfo = favPlaylistsResponse.data.find(
            (p: Playlist) => p.type === "FAVORITE"
          );
          if (favoritePlaylistInfo && favoritePlaylistInfo.id) {
            const favoriteDetailsResponse = await api.playlists.getById(
              favoritePlaylistInfo.id,
              token
            );
            if (
              favoriteDetailsResponse.success &&
              favoriteDetailsResponse.data?.tracks
            ) {
              const trackIds = favoriteDetailsResponse.data.tracks.map(
                (t: Track) => t.id
              );
              setFavoriteTrackIds(new Set(trackIds));
            } else {
              setFavoriteTrackIds(new Set());
            }
          } else {
            setFavoriteTrackIds(new Set());
          }
        } else {
          setFavoriteTrackIds(new Set());
        }
      } catch (error) {
        console.error("Error fetching favorite track IDs:", error);
        setFavoriteTrackIds(new Set());
      }
    };

    fetchPlaylists();
    fetchFavoriteIds();

    // Listener for favorite changes
    const handleFavoritesChanged = (event: Event) => {
      const customEvent = event as CustomEvent<{
        action: "add" | "remove";
        trackId: string;
      }>;
      if (!customEvent.detail) return;
      const { action, trackId } = customEvent.detail;
      setFavoriteTrackIds((prevIds) => {
        const newIds = new Set(prevIds);
        if (action === "add") {
          newIds.add(trackId);
        } else {
          newIds.delete(trackId);
        }
        return newIds;
      });
    };

    window.addEventListener("favorites-changed", handleFavoritesChanged);

    // Cleanup listener
    return () => {
      window.removeEventListener("favorites-changed", handleFavoritesChanged);
    };
  }, []); // Fetch only once when component mounts

  // Function to handle Add/Remove Favorites
  const handleToggleFavorite = async (
    trackId: string,
    isCurrentlyFavorite: boolean
  ) => {
    handleProtectedAction(async () => {
      const token = localStorage.getItem("userToken");
      if (!token) return;

      // Optimistic UI update
      setFavoriteTrackIds((prevIds) => {
        const newIds = new Set(prevIds);
        if (isCurrentlyFavorite) {
          newIds.delete(trackId);
        } else {
          newIds.add(trackId);
        }
        return newIds;
      });

      try {
        if (isCurrentlyFavorite) {
          await api.tracks.unlike(trackId, token);
          toast.success("Removed from Favorites");
          window.dispatchEvent(
            new CustomEvent("favorites-changed", {
              detail: { action: "remove", trackId },
            })
          );
        } else {
          await api.tracks.like(trackId, token);
          toast.success("Added to Favorites");
          window.dispatchEvent(
            new CustomEvent("favorites-changed", {
              detail: { action: "add", trackId },
            })
          );
        }
      } catch (error: any) {
        console.error("Error toggling favorite status:", error);
        toast.error(error.message || "Failed to update favorites");
        // Revert optimistic UI on error
        setFavoriteTrackIds((prevIds) => {
          const newIds = new Set(prevIds);
          if (isCurrentlyFavorite) {
            newIds.add(trackId);
          } else {
            newIds.delete(trackId);
          }
          return newIds;
        });
      }
    });
  };

  // Function to handle Add to Playlist
  const handleAddToPlaylist = async (playlistId: string, trackId: string) => {
    handleProtectedAction(async () => {
      const token = localStorage.getItem("userToken");
      if (!token) return;

      try {
        const response = await api.playlists.addTrack(
          playlistId,
          trackId,
          token
        );

        if (response.success) {
          toast.success("Added to playlist");
          window.dispatchEvent(new CustomEvent("playlist-updated"));
        } else if (response.code === "TRACK_ALREADY_IN_PLAYLIST") {
          const playlist = playlists.find((p) => p.id === playlistId);
          // Find track title from profileData.topTracks if available
          const track = topTracks.find((t) => t.id === trackId);
          setDuplicateInfo({
            playlistName: playlist?.name || "this playlist",
            trackTitle: track?.title,
          });
          setIsAlreadyExistsDialogOpen(true);
        } else {
          console.error("Error adding to playlist:", response);
          toast.error(response.message || "Cannot add to playlist");
        }
      } catch (error: any) {
        console.error("Error adding to playlist:", error);
        toast.error(error.message || "Cannot add to playlist");
      }
    });
  };

  const handleFollow = async () => {
    if (!token) {
      router.push("/login");
      return;
    }

    try {
      if (follow) {
        await api.user.unfollowUserOrArtist(id, token);
        toast.success("Unfollowed user!");
        setFollow(false);
        // Decrement follower count
        setFollowerCount(prevCount => Math.max(0, prevCount - 1));
        
        // Also update followers list (remove current user)
        const userData = JSON.parse(localStorage.getItem('userData') || '{}');
        setFollowers(prev => prev.filter(follower => follower.id !== userData.id));
        
        // Dispatch event for other components to know about the follow change
        window.dispatchEvent(new CustomEvent("follower-count-changed", { 
          detail: { userId: id, isFollowing: false }
        }));
      } else {
        await api.user.followUserOrArtist(id, token);
        toast.success("Followed user!");
        setFollow(true);
        // Increment follower count
        setFollowerCount(prevCount => prevCount + 1);
        
        // Add current user to followers (would need full user data ideally)
        const userData = JSON.parse(localStorage.getItem('userData') || '{}');
        if (userData.id && !followers.some(f => f.id === userData.id)) {
          setFollowers(prev => [...prev, userData]);
        }
        
        // Dispatch event for other components to know about the follow change
        window.dispatchEvent(new CustomEvent("follower-count-changed", { 
          detail: { userId: id, isFollowing: true }
        }));
      }
    } catch (error) {
      console.error(error);
      toast.error("Failed to follow user!");
    }
  };

  const handleTopTrackPlay = (track: Track) => {
    if (currentTrack?.id === track.id && isPlaying && queueType === "track") {
      pauseTrack();
    } else {
      setQueueType("track");
      trackQueue(topTracks);
      playTrack(track);
    }
  };

  const handleArtistPlay = async (
    artist: ArtistProfile,
    queueTypeValue: "topArtist" | "followingArtist",
    e: React.MouseEvent
  ) => {
    e.stopPropagation();
    try {
      let artistTracks = artistTracksMap[artist.id] || [];

      if (!artistTracks.length) {
        artistTracks = await getArtistTracks(artist.id);

        setArtistTracksMap((prev) => ({
          ...prev,
          [artist.id]: artistTracks,
        }));
      }

      if (artistTracks.length > 0) {
        const isCurrentArtistPlaying =
          isPlaying &&
          currentTrack &&
          artistTracks.some((track) => track.id === currentTrack.id) &&
          queueType === queueTypeValue;

        if (isCurrentArtistPlaying) {
          pauseTrack();
        } else {
          setQueueType(queueTypeValue);
          trackQueue(artistTracks);
          playTrack(artistTracks[0]);
        }
      } else {
        toast.error("No tracks available for this artist");
      }
    } catch (error) {
      console.error(error);
      toast.error("Failed to load artist tracks");
    }
  };

  const getArtistTracks = async (artistId: string) => {
    try {
      if (!token) {
        throw new Error("Token is null");
      }
      const data = await api.artists.getTrackByArtistId(artistId, token);
      return data.tracks.sort((a: any, b: any) => b.playCount - a.playCount);
    } catch (error) {
      console.error(error);
      return [];
    }
  };

  const isArtistPlaying = (
    artistId: string,
    queueTypeValue: "topArtist" | "followingArtist"
  ) => {
    const artistTracks = artistTracksMap[artistId] || [];
    return (
      currentTrack &&
      artistTracks.some((track) => track.id === currentTrack.id) &&
      isPlaying &&
      queueType === queueTypeValue
    );
  };

  const handleEditProfile = () => {
    setIsEditProfileModalOpen(true);
  };

  if (user && user.avatar) {
    console.log("Avatar exists:", user.avatar);
  } else {
    console.log("No avatar, using default");
  }

  return (
    <div
      className="min-h-screen w-full rounded-lg"
      style={{
        background: dominantColor
          ? `linear-gradient(180deg, 
              ${dominantColor} 0%, 
              ${dominantColor}99 15%, 
              ${dominantColor}40 30%, 
              ${theme === "light" ? "#ffffff" : "#121212"} 100%)`
          : theme === "light"
          ? "linear-gradient(180deg, #f3f4f6 0%, #ffffff 100%)"
          : "linear-gradient(180deg, #2c2c2c 0%, #121212 100%)",
      }}
    >
      {user && (
        <div>
          {/* User Banner */}
          <div
            className="relative w-full h-[330px] flex flex-col justify-between rounded-t-lg px-4 md:px-6 py-6"
            style={{ backgroundColor: dominantColor || undefined }}
          >
            {/* Header with Back button */}
            <div className="flex items-center justify-between mb-6">
              <button
                onClick={() => router.back()}
                className={`flex items-center gap-2 px-4 py-2 rounded-lg text-sm font-medium transition-all ${
                  theme === "light"
                    ? "bg-white/80 hover:bg-white text-gray-700 hover:text-gray-900 shadow-sm hover:shadow"
                    : "bg-black/20 hover:bg-black/30 text-white/80 hover:text-white"
                }`}
              >
                <ArrowLeft className="w-5 h-5 transition-transform group-hover:-translate-x-1" />
                <span>Back</span>
              </button>
            </div>

            <div className="flex flex-row items-center justify-start w-full">
              {/* Avatar */}
              <Image
                src={user?.avatar || DEFAULT_AVATAR}
                alt={user.name || "User avatar"}
                width={192}
                height={192}
                className="w-32 h-32 md:w-48 md:h-48 rounded-full"
                priority
              />

              {/* Username */}
              <div className="flex flex-col items-start justify-center flex-1 ml-4 llg:ml-8 gap-4">
                <span className="text-sm font-semibold ">Profile</span>
                <h1
<<<<<<< HEAD
                  className="text-4xl md:text-6xl font-bold capitalize"
                  style={{ lineHeight: "1.1" }}
=======
                  className="text-4xl w-fit md:text-6xl font-bold capitalize cursor-pointer"
                  style={{ lineHeight: '1.1' }}
                  onClick={() => setIsEditProfileModalOpen(true)}
>>>>>>> 91a6f425
                >
                  {user?.name || user?.username || "User"}
                </h1>
                <div>
<<<<<<< HEAD
                  <span
                    className="text-sm font-semibold hover:underline cursor-pointer"
                    onClick={(e) => {
                      e.stopPropagation();
                      router.push(`/profile/${id}/followers`);
                    }}
                  >
                    {followers.length} Followers
                  </span>
                  <span className="text-xs font-semibold mx-1">•</span>
                  <span
                    className="text-sm font-semibold hover:underline cursor-pointer"
                    onClick={(e) => {
                      e.stopPropagation();
                      router.push(`/profile/${id}/following`);
                    }}
                  >
                    {following.length} Following
                  </span>
=======
                  {user.followVisibility === true ? (
                    <>
                      <span
                        className="text-sm font-semibold hover:underline cursor-pointer"
                        onClick={(e) => {
                          e.stopPropagation();
                          router.push(`/profile/${id}/followers`);
                        }}
                      >
                        {followers.length} Followers
                      </span>
                      <span className="text-xs font-semibold mx-1">•</span>
                      <span
                        className="text-sm font-semibold hover:underline cursor-pointer"
                        onClick={(e) => {
                          e.stopPropagation();
                          router.push(`/profile/${id}/following`);
                        }}
                      >
                        {following.length} Following
                      </span>
                    </>
                  ) : null}
>>>>>>> 91a6f425
                </div>
              </div>
            </div>
          </div>

          {/* Artist Controls */}
          <div className="px-4 md:px-6 py-6">
            <div className="flex items-center gap-5">
              {/* Follow Button (Can't self follow) */}
              {!isOwner && (
                <Button
                  variant={theme === "dark" ? "secondary" : "outline"}
                  size="sm"
                  onClick={handleFollow}
                  className="flex-shrink-0 justify-center min-w-[80px]"
                >
                  {follow ? "Unfollow" : "Follow"}
                </Button>
              )}

              {/* Option */}
              <DropdownMenu>
                <DropdownMenuTrigger asChild>
                  <button
                    className="p-2 opacity-60 hover:opacity-100 cursor-pointer"
                    onClick={(e) => e.stopPropagation()}
                  >
                    <MoreHorizontal className="w-5 h-5" />
                  </button>
                </DropdownMenuTrigger>
                <DropdownMenuContent align="start" className="w-full px-2">
                  {isOwner && (
                    <DropdownMenuItem
                      className="cursor-pointer"
                      onClick={(e) => {
                        e.stopPropagation();
                        handleEditProfile();
                      }}
                    >
                      <Edit className="w-4 h-4 mr-2" />
                      Edit Profile
                    </DropdownMenuItem>
                  )}
                  <DropdownMenuItem
                    className="cursor-pointer"
                    onClick={(e) => {
                      e.stopPropagation();
                      navigator.clipboard.writeText(
                        `${window.location.origin}/profile/${id}`
                      );
                      toast.success('Profile link copied to clipboard!');
                    }}
                  >
                    <Copy className="w-4 h-4 mr-1" />
                    Copy Profile Link
                  </DropdownMenuItem>
                </DropdownMenuContent>
              </DropdownMenu>
            </div>
          </div>

          {/* Top Artists Section */}
          {topArtists.length > 0 && (
            <div className="px-4 md:px-6 py-6">
              <div className="flex justify-between items-center mb-4">
                <h2 className="text-2xl font-bold">Top artists this month</h2>
                <button
                  className="text-sm font-medium text-white/70 hover:text-white transition-colors hover:underline focus:outline-none"
                  onClick={() => router.push(`/profile/${id}/top-artists`)}
                >
                  See all
                  <Right className="w-3 h-3 inline-block ml-1" />
                </button>
              </div>
              <div className="flex space-x-4 mt-4 overflow-x-auto pb-4">
                {topArtists.map((topArtist) => (
                  <div
                    key={topArtist.id}
                    className="hover:bg-white/5 p-4 rounded-lg group relative cursor-pointer flex-shrink-0 w-[180px]"
                    onClick={() =>
                      router.push(`/artist/profile/${topArtist.id}`)
                    }
                  >
                    <div className="relative">
                      <img
                        src={topArtist.avatar || "/images/default-avatar.jpg"}
                        alt={topArtist.artistName}
                        className="w-full aspect-square object-cover rounded-full mb-4"
                      />
                      <button
                        onClick={(e) => {
                          e.stopPropagation();
                          handleArtistPlay(topArtist, "topArtist", e);
                        }}
                        className="absolute bottom-6 right-2 p-3 rounded-full bg-[#A57865] opacity-0 group-hover:opacity-100 transition-opacity"
                      >
                        {isArtistPlaying(topArtist.id, "topArtist") ? (
                          <Pause className="w-6 h-6 text-white" />
                        ) : (
                          <Play className="w-6 h-6 text-white" />
                        )}
                      </button>
                    </div>
                    <h3
                      className={`font-medium truncate ${
                        artistTracksMap[topArtist.id]?.some(
                          (track) => track.id === currentTrack?.id
                        ) && queueType === "topArtist"
                          ? "text-[#A57865]"
                          : "text-white"
                      }`}
                    >
                      {topArtist.artistName}
                    </h3>
                    <p className="text-white/60 text-sm truncate">
                      {new Intl.NumberFormat("en-US").format(
                        topArtist.monthlyListeners
                      )}{" "}
                      monthly listeners
                    </p>
                  </div>
                ))}
              </div>
            </div>
          )}

          {/* Top Tracks Section */}
          {topTracks.length > 0 && (
            <div className="px-4 md:px-6 py-6">
              <h2 className="text-2xl font-bold">Top tracks this month</h2>
              <div className="grid grid-cols-1 gap-4 mt-4">
                {(showAllTracks ? topTracks : topTracks.slice(0, 5)).map(
                  (track, index) => (
                    <HorizontalTrackListItem
                      key={track.id}
                      track={track}
                      index={index}
                      currentTrack={currentTrack}
                      isPlaying={isPlaying}
                      playCount={false}
                      albumTitle={true}
                      queueType={queueType}
                      theme={theme}
                      onTrackClick={() => handleTopTrackPlay(track)}
                      playlists={playlists}
                      favoriteTrackIds={favoriteTrackIds}
                      onAddToPlaylist={handleAddToPlaylist}
                      onToggleFavorite={handleToggleFavorite}
                    />
                  )
                )}
              </div>

              {/* "See More" Button */}
              {topTracks.length > 5 && (
                <Button
                  variant="link"
                  className="flex items-center gap-2 mt-4"
                  onClick={() => setShowAllTracks((prev) => !prev)}
                >
                  {showAllTracks ? (
                    <Up className="w-4 h-4" />
                  ) : (
                    <Down className="w-4 h-4" />
                  )}
                  {showAllTracks ? "See less" : "See all"}
                </Button>
              )}
            </div>
          )}

          {/* Following Artists Section */}
          {followingArtists.length > 0 && (
            <div className="px-4 md:px-6 py-6">
              <div className="flex justify-between items-center mb-4">
                <h2 className="text-2xl font-bold">Following artists</h2>
                <button
                  className="text-sm font-medium text-white/70 hover:text-white transition-colors hover:underline focus:outline-none"
                  onClick={() =>
                    router.push(`/profile/${id}/following-artists`)
                  }
                >
                  See all
                  <Right className="w-3 h-3 inline-block ml-1" />
                </button>
              </div>
              <div className="flex space-x-4 mt-4 overflow-x-auto pb-4">
                {followingArtists.map((followArtist) => (
                  <div
                    key={followArtist.id}
                    className="hover:bg-white/5 p-4 rounded-lg group relative cursor-pointer flex-shrink-0 w-[180px]"
                    onClick={() =>
                      router.push(`/artist/profile/${followArtist.id}`)
                    }
                  >
                    <div className="relative">
                      <img
                        src={
                          followArtist.avatar || "/images/default-avatar.jpg"
                        }
                        alt={followArtist.artistName}
                        className="w-full aspect-square object-cover rounded-full mb-4"
                      />
                      <button
                        onClick={async (e) => {
                          e.stopPropagation();
                          handleArtistPlay(followArtist, "followingArtist", e);
                        }}
                        className="absolute bottom-6 right-2 p-3 rounded-full bg-[#A57865] opacity-0 group-hover:opacity-100 transition-opacity"
                      >
                        {isArtistPlaying(followArtist.id, "followingArtist") ? (
                          <Pause className="w-6 h-6 text-white" />
                        ) : (
                          <Play className="w-6 h-6 text-white" />
                        )}
                      </button>
                    </div>
                    <h3
                      className={`font-medium truncate ${
                        artistTracksMap[followArtist.id]?.some(
                          (track) => track.id === currentTrack?.id
                        ) && queueType === "followingArtist"
                          ? "text-[#A57865]"
                          : "text-white"
                      }`}
                    >
                      {followArtist.artistName}
                    </h3>
                    <p className="text-white/60 text-sm truncate">
                      {new Intl.NumberFormat("en-US").format(
                        followArtist.monthlyListeners
                      )}{" "}
                      monthly listeners
                    </p>
                  </div>
                ))}
              </div>
            </div>
          )}

          {isOwner && (
            <EditProfileModal
              open={isEditProfileModalOpen}
              onOpenChange={setIsEditProfileModalOpen}
              onSuccess={() => {
                toast.success("Profile updated successfully!");
              }}
              simpleMode={true}
            />
          )}

          {/* Render the Already Exists Dialog */}
          <AlreadyExistsDialog
            open={isAlreadyExistsDialogOpen}
            onOpenChange={setIsAlreadyExistsDialogOpen}
            playlistName={duplicateInfo?.playlistName || "this playlist"}
            trackTitle={duplicateInfo?.trackTitle}
          />
        </div>
      )}
    </div>
  );
}<|MERGE_RESOLUTION|>--- conflicted
+++ resolved
@@ -1,7 +1,6 @@
-<<<<<<< HEAD
 "use client";
 
-import { use, useEffect, useState, useCallback } from "react";
+import { use, useEffect, useState } from "react";
 import { useRouter } from "next/navigation";
 import { api } from "@/utils/api";
 import { useTheme } from "@/contexts/ThemeContext";
@@ -10,23 +9,8 @@
 import toast from "react-hot-toast";
 import { useDominantColor } from "@/hooks/useDominantColor";
 import { Play, Pause, Edit, Up, Down, Right } from "@/components/ui/Icons";
-import { ArrowLeft, MoreHorizontal } from "lucide-react";
+import { ArrowLeft, Copy, MoreHorizontal } from "lucide-react";
 import { useTrack } from "@/contexts/TrackContext";
-=======
-'use client';
-
-import { use, useEffect, useState } from 'react';
-import { useRouter } from 'next/navigation';
-import { api } from '@/utils/api';
-import { useTheme } from '@/contexts/ThemeContext';
-import { ArtistProfile, Track, User } from '@/types';
-import { Button } from '@/components/ui/button';
-import toast from 'react-hot-toast';
-import { useDominantColor } from '@/hooks/useDominantColor';
-import { Play, Pause, Edit, Up, Down, Right } from '@/components/ui/Icons';
-import { ArrowLeft, Copy, MoreHorizontal } from 'lucide-react';
-import { useTrack } from '@/contexts/TrackContext';
->>>>>>> 91a6f425
 import {
   DropdownMenu,
   DropdownMenuContent,
@@ -109,20 +93,12 @@
 
     const fetchUserData = async () => {
       try {
-<<<<<<< HEAD
         const [userResponse, followingResponse, followersResponse] =
           await Promise.all([
             api.user.getUserById(id, storedToken),
-            api.user.getFollowing(storedToken),
-            api.user.getFollowers(storedToken),
+            api.user.getUserFollowing(id, storedToken),
+            api.user.getUserFollowers(id, storedToken),
           ]);
-=======
-        const [userResponse, followingResponse, followersResponse] = await Promise.all([
-          api.user.getUserById(id, storedToken),
-          api.user.getUserFollowing(id, storedToken),
-          api.user.getUserFollowers(id, storedToken)
-        ]);
->>>>>>> 91a6f425
 
         if (userResponse) {
           setUser(userResponse);
@@ -134,10 +110,10 @@
         }
 
         setFollowing(followingResponse);
-          const followingArtists = followingResponse.filter(
-            (followingUser: any) => followingUser.type === "ARTIST"
-          );
-          setFollowingArtists(followingArtists);
+        const followingArtists = followingResponse.filter(
+          (followingUser: any) => followingUser.type === "ARTIST"
+        );
+        setFollowingArtists(followingArtists);
 
         if (!isOwner) {
           const isFollowing = followersResponse.followers.some(
@@ -378,33 +354,39 @@
         toast.success("Unfollowed user!");
         setFollow(false);
         // Decrement follower count
-        setFollowerCount(prevCount => Math.max(0, prevCount - 1));
-        
+        setFollowerCount((prevCount) => Math.max(0, prevCount - 1));
+
         // Also update followers list (remove current user)
-        const userData = JSON.parse(localStorage.getItem('userData') || '{}');
-        setFollowers(prev => prev.filter(follower => follower.id !== userData.id));
-        
+        const userData = JSON.parse(localStorage.getItem("userData") || "{}");
+        setFollowers((prev) =>
+          prev.filter((follower) => follower.id !== userData.id)
+        );
+
         // Dispatch event for other components to know about the follow change
-        window.dispatchEvent(new CustomEvent("follower-count-changed", { 
-          detail: { userId: id, isFollowing: false }
-        }));
+        window.dispatchEvent(
+          new CustomEvent("follower-count-changed", {
+            detail: { userId: id, isFollowing: false },
+          })
+        );
       } else {
         await api.user.followUserOrArtist(id, token);
         toast.success("Followed user!");
         setFollow(true);
         // Increment follower count
-        setFollowerCount(prevCount => prevCount + 1);
-        
+        setFollowerCount((prevCount) => prevCount + 1);
+
         // Add current user to followers (would need full user data ideally)
-        const userData = JSON.parse(localStorage.getItem('userData') || '{}');
-        if (userData.id && !followers.some(f => f.id === userData.id)) {
-          setFollowers(prev => [...prev, userData]);
-        }
-        
+        const userData = JSON.parse(localStorage.getItem("userData") || "{}");
+        if (userData.id && !followers.some((f) => f.id === userData.id)) {
+          setFollowers((prev) => [...prev, userData]);
+        }
+
         // Dispatch event for other components to know about the follow change
-        window.dispatchEvent(new CustomEvent("follower-count-changed", { 
-          detail: { userId: id, isFollowing: true }
-        }));
+        window.dispatchEvent(
+          new CustomEvent("follower-count-changed", {
+            detail: { userId: id, isFollowing: true },
+          })
+        );
       }
     } catch (error) {
       console.error(error);
@@ -551,39 +533,13 @@
               <div className="flex flex-col items-start justify-center flex-1 ml-4 llg:ml-8 gap-4">
                 <span className="text-sm font-semibold ">Profile</span>
                 <h1
-<<<<<<< HEAD
-                  className="text-4xl md:text-6xl font-bold capitalize"
+                  className="text-4xl w-fit md:text-6xl font-bold capitalize cursor-pointer"
                   style={{ lineHeight: "1.1" }}
-=======
-                  className="text-4xl w-fit md:text-6xl font-bold capitalize cursor-pointer"
-                  style={{ lineHeight: '1.1' }}
                   onClick={() => setIsEditProfileModalOpen(true)}
->>>>>>> 91a6f425
                 >
                   {user?.name || user?.username || "User"}
                 </h1>
                 <div>
-<<<<<<< HEAD
-                  <span
-                    className="text-sm font-semibold hover:underline cursor-pointer"
-                    onClick={(e) => {
-                      e.stopPropagation();
-                      router.push(`/profile/${id}/followers`);
-                    }}
-                  >
-                    {followers.length} Followers
-                  </span>
-                  <span className="text-xs font-semibold mx-1">•</span>
-                  <span
-                    className="text-sm font-semibold hover:underline cursor-pointer"
-                    onClick={(e) => {
-                      e.stopPropagation();
-                      router.push(`/profile/${id}/following`);
-                    }}
-                  >
-                    {following.length} Following
-                  </span>
-=======
                   {user.followVisibility === true ? (
                     <>
                       <span
@@ -607,7 +563,6 @@
                       </span>
                     </>
                   ) : null}
->>>>>>> 91a6f425
                 </div>
               </div>
             </div>
@@ -658,7 +613,7 @@
                       navigator.clipboard.writeText(
                         `${window.location.origin}/profile/${id}`
                       );
-                      toast.success('Profile link copied to clipboard!');
+                      toast.success("Profile link copied to clipboard!");
                     }}
                   >
                     <Copy className="w-4 h-4 mr-1" />
