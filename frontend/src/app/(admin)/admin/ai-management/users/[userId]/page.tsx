"use client";

import { useParams } from "next/navigation";
import React, { useEffect, useState, useCallback } from "react";
import { Tabs, TabsContent, TabsList, TabsTrigger } from "@/components/ui/tabs";
import { Button } from "@/components/ui/button";
import { useTheme } from "@/contexts/ThemeContext";
import { api } from "@/utils/api";
import type { User } from "@/types";
import toast from "react-hot-toast";
<<<<<<< HEAD
import { Loader2, Settings } from "lucide-react";
=======
import { Loader2 } from "lucide-react";
import { Card, CardContent, CardHeader, CardTitle } from "@/components/ui/card";
>>>>>>> c9cca90d

// import { UserSystemPlaylistsTab } from "@/components/admin/users/UserSystemPlaylistsTab";
import { UserSystemPlaylistsTab } from "@/components/admin/users/UserSystemPlaylistsTab";
import { UserListeningHistoryTab } from "@/components/admin/users/UserListeningHistoryTab";
import GeneratePlaylistParamsModal from "@/components/admin/users/GeneratePlaylistParamsModal";

export default function UserSystemPlaylistDetailPage() {
  const params = useParams();
  const userId = params.userId as string;
  const { theme } = useTheme();

  const [user, setUser] = useState<User | null>(null);
  const [loading, setLoading] = useState(true);
  const [error, setError] = useState<string | null>(null);
  const [isGeneratingPlaylist, setIsGeneratingPlaylist] = useState(false);
  const [systemPlaylistRefreshTrigger, setSystemPlaylistRefreshTrigger] =
    useState(0);
  const [isParamsModalOpen, setIsParamsModalOpen] = useState(false);

  const fetchUserDetails = useCallback(async () => {
    if (!userId) return;
    setLoading(true);
    setError(null);
    try {
      const token = localStorage.getItem("userToken");
      if (!token) throw new Error("No authentication token found");
      const fetchedUser = await api.admin.getUserById(userId, token);
      setUser(fetchedUser);
    } catch (err: any) {
      console.error("Error fetching user details:", err);
      setError(err.message || "Could not load user details");
      toast.error(err.message || "Could not load user details");
    } finally {
      setLoading(false);
    }
  }, [userId]);

  useEffect(() => {
    fetchUserDetails();
  }, [fetchUserDetails]);

  const handleGenerateWithParams = async (params: {
    customPromptKeywords: string;
    requestedTrackCount: number;
  }) => {
    if (!userId) return;
    setIsGeneratingPlaylist(true);
    const toastId = toast.loading("Generating System Playlist...");
    try {
      const token = localStorage.getItem("userToken");
      if (!token) throw new Error("No authentication token found");

      const result = await api.admin.generateSystemPlaylist(
        userId,
        params,
        token
      );

      toast.success(
        `Successfully generated playlist: ${result.playlist.name}`,
        { id: toastId }
      );
      setSystemPlaylistRefreshTrigger((prev) => prev + 1);
      setIsParamsModalOpen(false);
    } catch (err: any) {
      console.error("Error generating system playlist:", err);
      let errorMessage = "Failed to generate system playlist.";
      if (err.response && err.response.data && err.response.data.message) {
        errorMessage = err.response.data.message;
      } else if (err.message) {
        errorMessage = err.message;
      }
      toast.error(errorMessage, { id: toastId });
    } finally {
      setIsGeneratingPlaylist(false);
    }
  };

  const handleOpenParamsModal = () => {
    setIsParamsModalOpen(true);
  };

  if (loading) {
    return (
      <div className="flex justify-center items-center h-64">
        <Loader2 className="h-8 w-8 animate-spin text-primary" />
      </div>
    );
  }

  if (error) {
    return (
      <div className="text-red-500 bg-red-500/10 p-4 rounded-lg m-4">
        Error: {error}
      </div>
    );
  }

  if (!user) {
    return <div className="text-center p-4">User not found.</div>;
  }

  return (
<<<<<<< HEAD
    <div
      className={`container mx-auto space-y-6 p-4 mb-16 md:mb-0 theme-${theme}`}
    >
      <div className="flex flex-col sm:flex-row justify-between items-start sm:items-center gap-4 mb-6">
        <div>
          <h1 className="text-2xl sm:text-3xl font-bold text-primary">
            {user.name || user.username || "User Details"} - System Playlists
            Management
          </h1>
          <p className="text-sm text-secondary">
            Manage System Playlists for {user.email}
          </p>
        </div>
        <div>
          <Button
            onClick={handleOpenParamsModal}
            disabled={isGeneratingPlaylist}
          >
            {isGeneratingPlaylist ? (
              <Loader2 className="mr-2 h-4 w-4 animate-spin" />
            ) : null}
            Generate System Playlist
          </Button>
        </div>
      </div>

      <Tabs defaultValue="system-playlists" className="w-full">
        <TabsList className="grid w-full grid-cols-2">
          <TabsTrigger value="system-playlists">System Playlists</TabsTrigger>
          <TabsTrigger value="history">Listening History</TabsTrigger>
        </TabsList>
        <TabsContent value="system-playlists" className="mt-4">
          <UserSystemPlaylistsTab
            userId={userId}
            refreshTrigger={systemPlaylistRefreshTrigger}
          />
        </TabsContent>
        <TabsContent value="history" className="mt-4">
          <UserListeningHistoryTab userId={userId} />
        </TabsContent>
      </Tabs>
      {user && (
        <GeneratePlaylistParamsModal
          isOpen={isParamsModalOpen}
          onClose={() => setIsParamsModalOpen(false)}
          onGenerate={handleGenerateWithParams}
          isLoading={isGeneratingPlaylist}
        />
      )}
=======
    <div className={`container mx-auto space-y-6 p-6 mb-16 md:mb-0 theme-${theme}`}>
      <Card className="rounded-xl shadow-lg">
        <CardHeader className="px-6 pt-6 pb-4">
          <div className="flex flex-col sm:flex-row justify-between items-start sm:items-center gap-4">
            <div>
              <CardTitle className="text-xl font-bold text-foreground">
                {user.name || user.username || "User Details"}
              </CardTitle>
              <p className="text-sm text-muted-foreground mt-1">{user.email}</p>
            </div>
            <Button
              onClick={handleGeneratePlaylist}
              disabled={generatingPlaylist}
              size="sm"
              className="h-9"
            >
              {generatingPlaylist ? (
                <Loader2 className="mr-2 h-4 w-4 animate-spin" />
              ) : null}
              Generate AI Playlist
            </Button>
          </div>
        </CardHeader>
        <CardContent className="p-0">
          <Tabs defaultValue="ai-playlists" className="w-full">
            <div className="px-6 border-b">
              <TabsList className="h-11 w-full grid grid-cols-2">
                <TabsTrigger value="ai-playlists" className="text-sm">AI Playlists</TabsTrigger>
                <TabsTrigger value="history" className="text-sm">Listening History</TabsTrigger>
              </TabsList>
            </div>
            <div className="p-6">
              <TabsContent value="ai-playlists" className="mt-0">
                <UserAiPlaylistsTab
                  userId={userId}
                  refreshTrigger={playlistRefreshTrigger}
                />
              </TabsContent>
              <TabsContent value="history" className="mt-0">
                <UserListeningHistoryTab userId={userId} />
              </TabsContent>
            </div>
          </Tabs>
        </CardContent>
      </Card>
>>>>>>> c9cca90d
    </div>
  );
}<|MERGE_RESOLUTION|>--- conflicted
+++ resolved
@@ -8,15 +8,9 @@
 import { api } from "@/utils/api";
 import type { User } from "@/types";
 import toast from "react-hot-toast";
-<<<<<<< HEAD
-import { Loader2, Settings } from "lucide-react";
-=======
 import { Loader2 } from "lucide-react";
 import { Card, CardContent, CardHeader, CardTitle } from "@/components/ui/card";
->>>>>>> c9cca90d
-
-// import { UserSystemPlaylistsTab } from "@/components/admin/users/UserSystemPlaylistsTab";
-import { UserSystemPlaylistsTab } from "@/components/admin/users/UserSystemPlaylistsTab";
+import { UserSystemPlaylistsTab } from "@/components/admin/users/UserAiPlaylistsTab";
 import { UserListeningHistoryTab } from "@/components/admin/users/UserListeningHistoryTab";
 import GeneratePlaylistParamsModal from "@/components/admin/users/GeneratePlaylistParamsModal";
 
@@ -96,6 +90,10 @@
     setIsParamsModalOpen(true);
   };
 
+  const handleCloseParamsModal = () => {
+    setIsParamsModalOpen(false);
+  };
+
   if (loading) {
     return (
       <div className="flex justify-center items-center h-64">
@@ -117,58 +115,9 @@
   }
 
   return (
-<<<<<<< HEAD
     <div
-      className={`container mx-auto space-y-6 p-4 mb-16 md:mb-0 theme-${theme}`}
+      className={`container mx-auto space-y-6 p-6 mb-16 md:mb-0 theme-${theme}`}
     >
-      <div className="flex flex-col sm:flex-row justify-between items-start sm:items-center gap-4 mb-6">
-        <div>
-          <h1 className="text-2xl sm:text-3xl font-bold text-primary">
-            {user.name || user.username || "User Details"} - System Playlists
-            Management
-          </h1>
-          <p className="text-sm text-secondary">
-            Manage System Playlists for {user.email}
-          </p>
-        </div>
-        <div>
-          <Button
-            onClick={handleOpenParamsModal}
-            disabled={isGeneratingPlaylist}
-          >
-            {isGeneratingPlaylist ? (
-              <Loader2 className="mr-2 h-4 w-4 animate-spin" />
-            ) : null}
-            Generate System Playlist
-          </Button>
-        </div>
-      </div>
-
-      <Tabs defaultValue="system-playlists" className="w-full">
-        <TabsList className="grid w-full grid-cols-2">
-          <TabsTrigger value="system-playlists">System Playlists</TabsTrigger>
-          <TabsTrigger value="history">Listening History</TabsTrigger>
-        </TabsList>
-        <TabsContent value="system-playlists" className="mt-4">
-          <UserSystemPlaylistsTab
-            userId={userId}
-            refreshTrigger={systemPlaylistRefreshTrigger}
-          />
-        </TabsContent>
-        <TabsContent value="history" className="mt-4">
-          <UserListeningHistoryTab userId={userId} />
-        </TabsContent>
-      </Tabs>
-      {user && (
-        <GeneratePlaylistParamsModal
-          isOpen={isParamsModalOpen}
-          onClose={() => setIsParamsModalOpen(false)}
-          onGenerate={handleGenerateWithParams}
-          isLoading={isGeneratingPlaylist}
-        />
-      )}
-=======
-    <div className={`container mx-auto space-y-6 p-6 mb-16 md:mb-0 theme-${theme}`}>
       <Card className="rounded-xl shadow-lg">
         <CardHeader className="px-6 pt-6 pb-4">
           <div className="flex flex-col sm:flex-row justify-between items-start sm:items-center gap-4">
@@ -179,12 +128,12 @@
               <p className="text-sm text-muted-foreground mt-1">{user.email}</p>
             </div>
             <Button
-              onClick={handleGeneratePlaylist}
-              disabled={generatingPlaylist}
+              onClick={handleOpenParamsModal}
+              disabled={isGeneratingPlaylist}
               size="sm"
               className="h-9"
             >
-              {generatingPlaylist ? (
+              {isGeneratingPlaylist ? (
                 <Loader2 className="mr-2 h-4 w-4 animate-spin" />
               ) : null}
               Generate AI Playlist
@@ -195,15 +144,19 @@
           <Tabs defaultValue="ai-playlists" className="w-full">
             <div className="px-6 border-b">
               <TabsList className="h-11 w-full grid grid-cols-2">
-                <TabsTrigger value="ai-playlists" className="text-sm">AI Playlists</TabsTrigger>
-                <TabsTrigger value="history" className="text-sm">Listening History</TabsTrigger>
+                <TabsTrigger value="ai-playlists" className="text-sm">
+                  AI Playlists
+                </TabsTrigger>
+                <TabsTrigger value="history" className="text-sm">
+                  Listening History
+                </TabsTrigger>
               </TabsList>
             </div>
             <div className="p-6">
               <TabsContent value="ai-playlists" className="mt-0">
-                <UserAiPlaylistsTab
+                <UserSystemPlaylistsTab
                   userId={userId}
-                  refreshTrigger={playlistRefreshTrigger}
+                  refreshTrigger={systemPlaylistRefreshTrigger}
                 />
               </TabsContent>
               <TabsContent value="history" className="mt-0">
@@ -213,7 +166,13 @@
           </Tabs>
         </CardContent>
       </Card>
->>>>>>> c9cca90d
+
+      <GeneratePlaylistParamsModal
+        isOpen={isParamsModalOpen}
+        onClose={handleCloseParamsModal}
+        onGenerate={handleGenerateWithParams}
+        isLoading={isGeneratingPlaylist}
+      />
     </div>
   );
 }