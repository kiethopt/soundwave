--- conflicted
+++ resolved
@@ -855,7 +855,6 @@
     console.error('Check artist request error:', error);
     res.status(500).json({ message: 'Internal server error' });
   }
-<<<<<<< HEAD
 
 };
 
@@ -885,7 +884,7 @@
   } catch (error) {
     console.error("Get user profile error:", error);
     res.status(500).json({ message: "Internal server error" });
-=======
+  }
 };
 
 
@@ -950,6 +949,5 @@
   } catch (error) {
     console.error('Get recommended artists error:', error);
     res.status(500).json({ message: 'Internal server error' });
->>>>>>> f7c04830
   }
 };