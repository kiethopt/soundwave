--- conflicted
+++ resolved
@@ -19,16 +19,12 @@
   isActive: true,
   createdAt: true,
   updatedAt: true,
-<<<<<<< HEAD
-  followedArtists: true,
-=======
   followedArtists: {
     select: {
       artistId: true,
       createdAt: true,
     },
   },
->>>>>>> cc427c07
 } as const;
 
 if (!process.env.JWT_SECRET) {
