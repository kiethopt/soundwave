import { Request, Response } from 'express';
import { PrismaClient, Prisma } from '@prisma/client';
import { RequestHandler } from 'express';
import * as playlistService from '../services/playlist.service';
import { systemPlaylistService } from '../services/playlist.service';
import { handleError } from '../utils/handle-utils';

const prisma = new PrismaClient();

// Tạo playlist dựa trên các yếu tố được chọn
export const createPersonalizedPlaylist = async (
  req: Request,
  res: Response
): Promise<void> => {
  try {
    const userId = req.user!.id;
    const {
      name,
      description,
      trackCount,
      basedOnMood,
      basedOnGenre,
      basedOnArtist,
      includeTopTracks,
      includeNewReleases,
    } = req.body;

    const playlist = await playlistService.generatePersonalizedPlaylist(
      userId,
      {
        name,
        description,
        trackCount,
        basedOnMood,
        basedOnGenre,
        basedOnArtist,
        includeTopTracks,
        includeNewReleases,
      }
    );

    res.status(201).json({
      message: 'AI Playlist created successfully',
      playlist,
    });
  } catch (error) {
    handleError(res, error, 'Create AI playlist');
  }
};

// Tạo playlist FAVORITE (mặc định khi tạo tài khoản sẽ có 1 cái playlist này)
export const createFavoritePlaylist = async (userId: string): Promise<void> => {
  try {
    await prisma.playlist.create({
      data: {
        name: 'Bài hát yêu thích',
        description: 'Danh sách những bài hát yêu thích của bạn',
        privacy: 'PRIVATE',
        type: 'FAVORITE',
        userId,
      },
    });
  } catch (error) {
    console.error('Error creating favorite playlist:', error);
    throw error;
  }
};

// Get the system playlist (Soundwave Hits)
export const getSystemPlaylist: RequestHandler = async (req, res, next) => {
  try {
    // Find the system playlist
    const systemPlaylist = await prisma.playlist.findFirst({
      where: {
        OR: [
          { type: 'SYSTEM' },
          { name: 'Soundwave Hits: Trending Right Now' },
        ],
      },
    });

    if (!systemPlaylist) {
      res.status(404).json({
        success: false,
        message: 'System playlist not found',
      });
      return;
    }

    // Get the full details of the playlist with tracks
    const playlist = await prisma.playlist.findUnique({
      where: { id: systemPlaylist.id },
      include: {
        tracks: {
          include: {
            track: {
              include: {
                artist: true,
                album: true,
              },
            },
          },
          orderBy: {
            trackOrder: 'asc',
          },
        },
      },
    });

    // Add the canEdit field based on user role
    const userRole = req.user?.role;
    const canEdit = userRole === 'ADMIN';

    // Transform data structure
    const formattedTracks =
      playlist?.tracks.map((pt) => ({
        id: pt.track.id,
        title: pt.track.title,
        duration: pt.track.duration,
        coverUrl: pt.track.coverUrl,
        artist: pt.track.artist,
        album: pt.track.album,
        createdAt: pt.track.createdAt.toISOString(),
      })) || [];

    res.json({
      success: true,
      data: {
        ...playlist,
        tracks: formattedTracks,
        canEdit,
      },
    });
  } catch (error) {
    console.error('Error in getSystemPlaylist:', error);
    next(error);
  }
};

// Lấy các playlist được hệ thống tạo riêng cho user đang đăng nhập
export const getPersonalizedSystemPlaylists = async (
  req: Request,
  res: Response
): Promise<void> => {
  try {
    const userId = req.user!.id;

    const playlists = await prisma.playlist.findMany({
      where: {
        userId,
        type: 'SYSTEM',
      },
      include: {
        tracks: {
          include: {
            track: {
              include: {
                artist: true,
                album: true,
              },
            },
          },
          orderBy: {
            trackOrder: 'asc',
          },
        },
      },
    });

    res.json({
      success: true,
      data: playlists,
    });
  } catch (error) {
    handleError(res, error, 'Get personalized system playlists');
  }
};

// Cập nhật tất cả playlist hệ thống
export const updateAllSystemPlaylists = async (
  req: Request,
  res: Response
): Promise<void> => {
  try {
    const userRole = req.user?.role;

    // Chỉ ADMIN mới có quyền gọi API này
    if (userRole !== 'ADMIN') {
      res.status(403).json({
        success: false,
        message: 'Only administrators can update system playlists',
      });
      return;
    }

    // Gọi service để cập nhật tất cả playlist hệ thống
    const result = await systemPlaylistService.updateAllSystemPlaylists();

    res.json({
      success: true,
      message: 'All system playlists have been updated successfully',
    });
  } catch (error) {
    handleError(res, error, 'Update all system playlists');
  }
};

// Tạo playlist mới
export const createPlaylist: RequestHandler = async (
  req,
  res,
  next
): Promise<void> => {
  try {
    const userId = req.user?.id;
    const {
      name,
      description,
      privacy = 'PRIVATE',
      type = 'NORMAL',
    } = req.body;

    if (!userId) {
      res.status(401).json({
        success: false,
        message: 'Unauthorized',
      });
      return;
    }

    // Nếu đang cố tạo playlist FAVORITE, kiểm tra xem đã có chưa
    if (type === 'FAVORITE') {
      const existingFavorite = await prisma.playlist.findFirst({
        where: {
          userId,
          type: 'FAVORITE',
        },
      });

      if (existingFavorite) {
        res.status(400).json({
          success: false,
          message: 'Bạn đã có playlist Yêu thích',
        });
        return;
      }
    }

    // Tạo playlist mới
    const playlist = await prisma.playlist.create({
      data: {
        name,
        description,
        privacy,
        type,
        userId,
      },
    });

    res.status(201).json({
      success: true,
      message: 'Đã tạo playlist thành công',
      data: playlist,
    });
  } catch (error) {
    next(error);
  }
};

// Lấy danh sách playlist của user
export const getPlaylists: RequestHandler = async (
  req,
  res,
  next
): Promise<void> => {
  try {
    const userId = req.user?.id;

    if (!userId) {
      res.status(401).json({
        success: false,
        message: 'Unauthorized',
      });
      return;
    }

    // Check if we're filtering for system playlists only
    const filterType = req.header('X-Filter-Type');
    const isSystemFilter = filterType === 'system';

    // Create favorite playlist if it doesn't exist (for all non-system requests)
    if (!isSystemFilter) {
      // Kiểm tra xem có playlist yêu thích chưa
      let favoritePlaylist = await prisma.playlist.findFirst({
        where: {
          userId,
          type: 'FAVORITE',
        },
      });

      // Nếu chưa có, tạo mới playlist yêu thích
      if (!favoritePlaylist) {
        favoritePlaylist = await prisma.playlist.create({
          data: {
            name: 'Bài hát yêu thích',
            description: 'Danh sách những bài hát yêu thích của bạn',
            privacy: 'PRIVATE',
            type: 'FAVORITE',
            userId,
          },
        });
      }
    }

<<<<<<< HEAD
    // Kiểm tra xem có playlist gợi ý chưa
    let recommendPlaylist = await prisma.playlist.findFirst({
      where: {
        userId,
        type: 'NORMAL',
      },
    });

    // Nếu chưa có và có lịch sử nghe nhạc, tạo mới playlist gợi ý
    if (!recommendPlaylist) {
      const hasHistory = await prisma.history.findFirst({
        where: {
          userId,
        },
      });

      if (hasHistory) {
        recommendPlaylist = await prisma.playlist.create({
          data: {
            name: 'RECOMMENDED PLAYLIST',
            description: 'Danh sách bài hát được gợi ý dựa trên lịch sử nghe nhạc của bạn',
            privacy: 'PRIVATE',
            type: 'NORMAL',
            userId,
          },
        });
      }
    }

    // Lấy tất cả playlist của user
    const playlists = await prisma.playlist.findMany({
      where: {
        userId,
      },
      include: {
        _count: {
          select: {
            tracks: true,
=======
    if (isSystemFilter) {
      // For system playlists, use a more specific query
      const systemPlaylists = await prisma.playlist.findMany({
        where: {
          OR: [
            // User's own system playlists
            {
              userId,
              type: 'SYSTEM',
            },
            // Global system playlists
            {
              type: 'SYSTEM',
              privacy: 'PUBLIC',
              user: {
                role: 'ADMIN',
              },
            },
          ],
        },
        include: {
          tracks: {
            include: {
              track: {
                include: {
                  artist: true,
                  album: true,
                },
              },
            },
            orderBy: {
              trackOrder: 'asc',
            },
>>>>>>> 8fd1b154
          },
        },
        orderBy: {
          createdAt: 'desc',
        },
      });

      // Format system playlists with track data
      const formattedPlaylists = systemPlaylists.map((playlist) => {
        const formattedTracks = playlist.tracks.map((pt: any) => ({
          id: pt.track.id,
          title: pt.track.title,
          duration: pt.track.duration,
          coverUrl: pt.track.coverUrl,
          artist: pt.track.artist,
          album: pt.track.album,
          createdAt: pt.track.createdAt.toISOString(),
        }));

        return {
          ...playlist,
          tracks: formattedTracks,
          canEdit: req.user?.role === 'ADMIN' || playlist.userId === userId,
        };
      });

      console.log(
        `Returning ${formattedPlaylists.length} system playlists for authenticated user.`
      );

      res.json({
        success: true,
        data: formattedPlaylists,
      });
    } else {
      // Default behavior - get all user's playlists
      const playlists = await prisma.playlist.findMany({
        where: {
          userId,
        },
        include: {
          _count: {
            select: {
              tracks: true,
            },
          },
        },
        orderBy: {
          createdAt: 'desc',
        },
      });

      // Default response with playlist counts
      const playlistsWithCount = playlists.map((playlist) => ({
        ...playlist,
        totalTracks: playlist._count.tracks,
        _count: undefined,
      }));

      res.json({
        success: true,
        data: playlistsWithCount,
      });
    }
  } catch (error) {
    next(error);
  }
};

// Lấy playlist theo id
export const getPlaylistById: RequestHandler = async (req, res, next) => {
  try {
    const { id } = req.params;
    const userId = req.user?.id; // Will be undefined for unauthenticated users
    const userRole = req.user?.role;
    const isAuthenticated = !!userId;

    // Kiểm tra xem playlist có tồn tại không, không cần check userId
    const playlistExists = await prisma.playlist.findUnique({
      where: { id },
    });

    if (!playlistExists) {
      res.status(404).json({
        success: false,
        message: 'Playlist not found',
      });
      return;
    }

<<<<<<< HEAD
    // If the playlist is the Recommended Playlist, update it automatically
    if (playlistExists.type === 'NORMAL' && playlistExists.name === 'RECOMMENDED PLAYLIST') {
      await playlistService.updateRecommendedPlaylistTracks(userId!);
    }

    // Check if this is a system playlist or a user-owned playlist
=======
    // Check if this is a system playlist, favorite playlist, or public playlist
>>>>>>> 8fd1b154
    const isSystemPlaylist = playlistExists.type === 'SYSTEM';
    const isFavoritePlaylist = playlistExists.type === 'FAVORITE';
    const isPublicPlaylist = playlistExists.privacy === 'PUBLIC';

    // For unauthenticated users, only allow PUBLIC or SYSTEM playlists
    if (!isAuthenticated && !isPublicPlaylist && !isSystemPlaylist) {
      res.status(401).json({
        success: false,
        message: 'Please log in to view this playlist',
      });
      return;
    }

    let playlist;

<<<<<<< HEAD
    if (isSystemPlaylist || playlistExists.name === 'Soundwave Hits: Trending Right Now') {
      // For system playlists, allow viewing by anyone
=======
    // For SYSTEM playlists or PUBLIC playlists, allow viewing by anyone
    if (isSystemPlaylist || isPublicPlaylist) {
>>>>>>> 8fd1b154
      playlist = await prisma.playlist.findUnique({
        where: { id },
        include: {
          tracks: {
            include: {
              track: {
                include: {
                  artist: true,
                  album: true,
                },
              },
            },
            orderBy: {
              trackOrder: 'asc',
            },
          },
        },
      });
    }
    // For FAVORITE playlists, only allow the owner to view it
    else if (isFavoritePlaylist) {
      // Ensure the user is the owner of this favorite playlist
      if (!isAuthenticated || playlistExists.userId !== userId) {
        res.status(403).json({
          success: false,
          message: "You don't have permission to view this playlist",
        });
        return;
      }

      playlist = await prisma.playlist.findUnique({
        where: { id },
        include: {
          tracks: {
            include: {
              track: {
                include: {
                  artist: true,
                  album: true,
                },
              },
            },
            orderBy: {
              trackOrder: 'asc',
            },
          },
        },
      });
    }
    // For regular playlists, check if the user owns it
    else {
      if (!isAuthenticated) {
        res.status(401).json({
          success: false,
          message: 'Please log in to view this playlist',
        });
        return;
      }

      // Check if the user is the owner
      if (playlistExists.userId !== userId) {
        res.status(403).json({
          success: false,
          message: "You don't have permission to view this playlist",
        });
        return;
      }

      playlist = await prisma.playlist.findUnique({
        where: { id },
        include: {
          tracks: {
            include: {
              track: {
                include: {
                  artist: true,
                  album: true,
                },
              },
            },
            orderBy: {
              trackOrder: 'asc',
            },
          },
        },
      });
    }

    if (!playlist) {
      res.status(403).json({
        success: false,
        message: "You don't have permission to view this playlist",
      });
      return;
    }

    // Add a field to indicate if the user can edit this playlist
<<<<<<< HEAD
// Only ADMIN can edit SYSTEM playlists
=======
    // Only ADMIN can edit SYSTEM playlists, and only owner can edit their playlists
>>>>>>> 8fd1b154
    const canEdit =
      isAuthenticated && // Must be authenticated to edit anything
      ((isSystemPlaylist && userRole === 'ADMIN') ||
        (!isSystemPlaylist && playlist.userId === userId));

    // Transform data structure
    const formattedTracks = playlist.tracks.map((pt) => ({
      id: pt.track.id,
      title: pt.track.title,
      duration: pt.track.duration,
      coverUrl: pt.track.coverUrl,
      artist: pt.track.artist,
      album: pt.track.album,
      createdAt: pt.track.createdAt.toISOString(),
    }));

    res.json({
      success: true,
      data: {
        ...playlist,
        tracks: formattedTracks,
        canEdit,
      },
    });
  } catch (error) {
    console.error('Error in getPlaylistById:', error);
    next(error);
  }
};

// Thêm bài hát vào playlist
export const addTrackToPlaylist: RequestHandler = async (req, res, next) => {
  try {
    console.log('AddToPlaylist request:', {
      params: req.params,
      body: req.body,
      user: req.user,
    });

    const { id: playlistId } = req.params;
    const { trackId } = req.body;
    const userId = req.user?.id;
    const userRole = req.user?.role;

    if (!trackId) {
      res.status(400).json({
        success: false,
        message: 'Track ID is required',
      });
      return;
    }

    // Kiểm tra playlist có tồn tại không
    const playlist = await prisma.playlist.findUnique({
      where: {
        id: playlistId,
      },
      include: {
        tracks: true,
      },
    });

    if (!playlist) {
      res.status(404).json({
        success: false,
        message: 'Playlist not found',
      });
      return;
    }

    // Check if it's a SYSTEM playlist - only ADMIN can modify
    if (playlist.type === 'SYSTEM' && userRole !== 'ADMIN') {
      res.status(403).json({
        success: false,
        message: 'Only administrators can modify system playlists',
      });
      return;
    }

    // For regular playlists, check if the user owns it
    if (playlist.type !== 'SYSTEM' && playlist.userId !== userId) {
      res.status(403).json({
        success: false,
        message: 'You do not have permission to modify this playlist',
      });
      return;
    }

    // Kiểm tra track có tồn tại không
    const track = await prisma.track.findUnique({
      where: {
        id: trackId,
      },
    });

    if (!track) {
      res.status(404).json({
        success: false,
        message: 'Track not found',
      });
      return;
    }

    // Kiểm tra xem bài hát đã có trong playlist chưa
    const existingTrack = await prisma.playlistTrack.findFirst({
      where: {
        playlistId,
        trackId,
      },
    });

    if (existingTrack) {
      res.status(400).json({
        success: false,
        message: 'Track already exists in playlist',
      });
      return;
    }

    // Thêm bài hát vào playlist với trackOrder là số thứ tự tiếp theo
    const nextTrackOrder = playlist.tracks.length;

    await prisma.playlistTrack.create({
      data: {
        playlistId,
        trackId,
        trackOrder: nextTrackOrder,
      },
    });

    // Cập nhật totalTracks và totalDuration của playlist
    await prisma.playlist.update({
      where: {
        id: playlistId,
      },
      data: {
        totalTracks: {
          increment: 1,
        },
        totalDuration: {
          increment: track.duration,
        },
      },
    });

    res.status(200).json({
      success: true,
      message: 'Track added to playlist successfully',
    });
    return;
  } catch (error) {
    console.error('Error in addTrackToPlaylist:', error);
    next(error);
    return;
  }
};

// Xóa bài hát khỏi playlist
export const removeTrackFromPlaylist: RequestHandler = async (
  req,
  res,
  next
) => {
  try {
    const { playlistId, trackId } = req.params;
    const userId = req.user?.id;
    const userRole = req.user?.role;

    console.log('Removing track from playlist:', {
      playlistId,
      trackId,
      userId,
    });

    // Kiểm tra playlist có tồn tại không
    const playlist = await prisma.playlist.findUnique({
      where: {
        id: playlistId,
      },
    });

    if (!playlist) {
      res.status(404).json({
        success: false,
        message: 'Playlist not found',
      });
      return;
    }

    // Check if it's a SYSTEM playlist - only ADMIN can modify
    if (playlist.type === 'SYSTEM' && userRole !== 'ADMIN') {
      res.status(403).json({
        success: false,
        message: 'Only administrators can modify system playlists',
      });
      return;
    }

    // For regular playlists, check if the user owns it
    if (playlist.type !== 'SYSTEM' && playlist.userId !== userId) {
      res.status(403).json({
        success: false,
        message: 'You do not have permission to modify this playlist',
      });
      return;
    }

    // Xóa track khỏi playlist
    await prisma.playlistTrack.deleteMany({
      where: {
        playlistId,
        trackId,
      },
    });

    // Cập nhật totalTracks của playlist
    await prisma.playlist.update({
      where: {
        id: playlistId,
      },
      data: {
        totalTracks: {
          decrement: 1,
        },
      },
    });

    res.json({
      success: true,
      message: 'Đã xóa bài hát khỏi playlist',
    });
    return;
  } catch (error) {
    console.error('Error removing track:', error);
    next(error);
    return;
  }
};

// Cập nhật playlist
export const updatePlaylist: RequestHandler = async (
  req,
  res,
  next
): Promise<void> => {
  try {
    const { id } = req.params;
    const { name, description, privacy } = req.body;
    const userId = req.user?.id;
    const userRole = req.user?.role;

    if (!userId) {
      res.status(401).json({
        success: false,
        message: 'Unauthorized',
      });
      return;
    }

    // Kiểm tra playlist có tồn tại không
    const playlist = await prisma.playlist.findUnique({
      where: { id },
    });

    if (!playlist) {
      res.status(404).json({
        success: false,
        message: 'Playlist not found',
      });
      return;
    }

    // Check if it's a SYSTEM playlist - only ADMIN can modify
    if (playlist.type === 'SYSTEM' && userRole !== 'ADMIN') {
      res.status(403).json({
        success: false,
        message: 'Only administrators can modify system playlists',
      });
      return;
    }

    // For regular playlists, check if the user owns it
    if (playlist.type !== 'SYSTEM' && playlist.userId !== userId) {
      res.status(403).json({
        success: false,
        message: 'You do not have permission to modify this playlist',
      });
      return;
    }

    const updatedPlaylist = await prisma.playlist.update({
      where: { id },
      data: {
        name,
        description,
        privacy,
      },
      include: {
        tracks: {
          include: {
            track: {
              include: {
                artist: true,
              },
            },
          },
          orderBy: {
            trackOrder: 'asc',
          },
        },
      },
    });

    res.json({
      success: true,
      data: updatedPlaylist,
    });
  } catch (error) {
    if (error instanceof Prisma.PrismaClientKnownRequestError) {
      if (error.code === 'P2002') {
        res.status(400).json({
          success: false,
          message: 'Bạn đã có playlist với tên này',
        });
      }
    }
    res.status(500).json({
      success: false,
      message: 'Đã có lỗi xảy ra',
    });
  }
};

// Xóa playlist
export const deletePlaylist: RequestHandler = async (
  req,
  res,
  next
): Promise<void> => {
  try {
    const { id } = req.params;
    const userId = req.user?.id;
    const userRole = req.user?.role;

    if (!userId) {
      res.status(401).json({
        success: false,
        message: 'Unauthorized',
      });
      return;
    }

    // Kiểm tra playlist có tồn tại không
    const playlist = await prisma.playlist.findUnique({
      where: { id },
    });

    if (!playlist) {
      res.status(404).json({
        success: false,
        message: 'Playlist not found',
      });
      return;
    }

    // Check if it's a SYSTEM playlist - only ADMIN can delete
    if (playlist.type === 'SYSTEM' && userRole !== 'ADMIN') {
      res.status(403).json({
        success: false,
        message: 'Only administrators can delete system playlists',
      });
      return;
    }

    // For regular playlists, check if the user owns it
    if (playlist.type !== 'SYSTEM' && playlist.userId !== userId) {
      res.status(403).json({
        success: false,
        message: 'You do not have permission to delete this playlist',
      });
      return;
    }

    await prisma.playlist.delete({
      where: { id },
    });

    res.json({
      success: true,
      message: 'Đã xóa playlist thành công',
    });
  } catch (error) {
    next(error);
  }
};

// Add this new controller function
export const getSystemPlaylists: RequestHandler = async (req, res, next) => {
  try {
    const userId = req.user?.id;
    const isAuthenticated = !!userId;

    // Find global playlists for non-authenticated users
    // Or both global and user-specific playlists for authenticated users
    const systemPlaylists = await prisma.playlist.findMany({
      where: isAuthenticated
        ? {
            OR: [
              // Global system playlists (public)
              {
                type: 'SYSTEM',
                user: {
                  role: 'ADMIN',
                },
                privacy: 'PUBLIC',
              },
              // User-specific system playlists - no name filter here
              {
                type: 'SYSTEM',
                userId: userId,
              },
            ],
          }
        : {
            // Only global public playlists for non-authenticated users
            type: 'SYSTEM',
            privacy: 'PUBLIC',
            user: {
              role: 'ADMIN',
            },
          },
      include: {
        tracks: {
          include: {
            track: {
              include: {
                artist: true,
                album: true,
              },
            },
          },
          orderBy: {
            trackOrder: 'asc',
          },
        },
      },
    });

    // Transform data structure for consistent formatting
    const formattedPlaylists = systemPlaylists.map((playlist: any) => {
      const canEdit =
        isAuthenticated &&
        (req.user?.role === 'ADMIN' || playlist.userId === userId);

      // Handle playlist tracks properly with typing
      const formattedTracks = playlist.tracks.map((pt: any) => ({
        id: pt.track.id,
        title: pt.track.title,
        duration: pt.track.duration,
        coverUrl: pt.track.coverUrl,
        artist: pt.track.artist,
        album: pt.track.album,
        createdAt: pt.track.createdAt.toISOString(),
      }));

      return {
        ...playlist,
        tracks: formattedTracks,
        canEdit,
      };
    });

    console.log(
      `Returning ${formattedPlaylists.length} system playlists for ${
        isAuthenticated ? 'authenticated' : 'non-authenticated'
      } user.`
    );

    res.json({
      success: true,
      data: formattedPlaylists,
    });
  } catch (error) {
    console.error('Error in getSystemPlaylists:', error);
    next(error);
  }
};

export const createRecommendPlaylist = async (userId: string): Promise<void> => {
  try {
    // Check if the user has a listening history
    const hasHistory = await prisma.history.findFirst({
      where: {
        userId,
      },
    });

    if (!hasHistory) {
      throw new Error('User has no listening history to generate recommendations');
    }

    // Create the recommended playlist
    await prisma.playlist.create({
      data: {
        name: 'RECOMMENDED PLAYLIST',
        description: 'Danh sách bài hát được gợi ý dựa trên lịch sử nghe nhạc của bạn',
        privacy: 'PRIVATE',
        type: 'NORMAL',
        userId,
      },
    });
  } catch (error) {
    console.error('Error creating recommended playlist:', error);
    throw error;
  }
};

export const updateRecommendPlaylist: RequestHandler = async (
  req,
  res,
  next
): Promise<void> => {
  try {
    const userId = req.user?.id;

    if (!userId) {
      res.status(401).json({
        success: false,
        message: 'Unauthorized',
      });
      return;
    }

    // Automatically update the recommended playlist
    const recommendedPlaylist = await prisma.playlist.findFirst({
      where: {
        userId,
        type: 'NORMAL',
      },
    });

    if (!recommendedPlaylist) {
      // Create the recommended playlist if it doesn't exist
      await prisma.playlist.create({
        data: {
          name: 'RECOMMENDED PLAYLIST',
          description: 'Danh sách bài hát được gợi ý dựa trên lịch sử nghe nhạc của bạn',
          privacy: 'PRIVATE',
          type: 'NORMAL',
          userId,
        },
      });
    }

    // Call the service to update the recommended playlist tracks
    await playlistService.updateRecommendedPlaylistTracks(userId);

    res.status(200).json({
      success: true,
      message: 'Recommended playlist updated successfully',
    });
  } catch (error) {
    console.error('Error in updateRecommendPlaylist:', error);
    next(error);
  }
};<|MERGE_RESOLUTION|>--- conflicted
+++ resolved
@@ -298,48 +298,17 @@
         },
       });
 
-      // Nếu chưa có, tạo mới playlist yêu thích
-      if (!favoritePlaylist) {
-        favoritePlaylist = await prisma.playlist.create({
-          data: {
-            name: 'Bài hát yêu thích',
-            description: 'Danh sách những bài hát yêu thích của bạn',
-            privacy: 'PRIVATE',
-            type: 'FAVORITE',
-            userId,
-          },
-        });
-      }
-    }
-
-<<<<<<< HEAD
-    // Kiểm tra xem có playlist gợi ý chưa
-    let recommendPlaylist = await prisma.playlist.findFirst({
-      where: {
-        userId,
-        type: 'NORMAL',
-      },
-    });
-
-    // Nếu chưa có và có lịch sử nghe nhạc, tạo mới playlist gợi ý
-    if (!recommendPlaylist) {
-      const hasHistory = await prisma.history.findFirst({
-        where: {
+    // Nếu chưa có, tạo mới playlist yêu thích
+    if (!favoritePlaylist) {
+      favoritePlaylist = await prisma.playlist.create({
+        data: {
+          name: 'Bài hát yêu thích',
+          description: 'Danh sách những bài hát yêu thích của bạn',
+          privacy: 'PRIVATE',
+          type: 'FAVORITE',
           userId,
         },
       });
-
-      if (hasHistory) {
-        recommendPlaylist = await prisma.playlist.create({
-          data: {
-            name: 'RECOMMENDED PLAYLIST',
-            description: 'Danh sách bài hát được gợi ý dựa trên lịch sử nghe nhạc của bạn',
-            privacy: 'PRIVATE',
-            type: 'NORMAL',
-            userId,
-          },
-        });
-      }
     }
 
     // Lấy tất cả playlist của user
@@ -351,92 +320,13 @@
         _count: {
           select: {
             tracks: true,
-=======
-    if (isSystemFilter) {
-      // For system playlists, use a more specific query
-      const systemPlaylists = await prisma.playlist.findMany({
-        where: {
-          OR: [
-            // User's own system playlists
-            {
-              userId,
-              type: 'SYSTEM',
-            },
-            // Global system playlists
-            {
-              type: 'SYSTEM',
-              privacy: 'PUBLIC',
-              user: {
-                role: 'ADMIN',
-              },
-            },
-          ],
-        },
-        include: {
-          tracks: {
-            include: {
-              track: {
-                include: {
-                  artist: true,
-                  album: true,
-                },
-              },
-            },
-            orderBy: {
-              trackOrder: 'asc',
-            },
->>>>>>> 8fd1b154
-          },
-        },
-        orderBy: {
-          createdAt: 'desc',
-        },
-      });
-
-      // Format system playlists with track data
-      const formattedPlaylists = systemPlaylists.map((playlist) => {
-        const formattedTracks = playlist.tracks.map((pt: any) => ({
-          id: pt.track.id,
-          title: pt.track.title,
-          duration: pt.track.duration,
-          coverUrl: pt.track.coverUrl,
-          artist: pt.track.artist,
-          album: pt.track.album,
-          createdAt: pt.track.createdAt.toISOString(),
-        }));
-
-        return {
-          ...playlist,
-          tracks: formattedTracks,
-          canEdit: req.user?.role === 'ADMIN' || playlist.userId === userId,
-        };
-      });
-
-      console.log(
-        `Returning ${formattedPlaylists.length} system playlists for authenticated user.`
-      );
-
-      res.json({
-        success: true,
-        data: formattedPlaylists,
-      });
-    } else {
-      // Default behavior - get all user's playlists
-      const playlists = await prisma.playlist.findMany({
-        where: {
-          userId,
-        },
-        include: {
-          _count: {
-            select: {
-              tracks: true,
-            },
-          },
-        },
-        orderBy: {
-          createdAt: 'desc',
-        },
-      });
+          },
+        },
+      },
+      orderBy: {
+        createdAt: 'desc',
+      },
+    });
 
       // Default response with playlist counts
       const playlistsWithCount = playlists.map((playlist) => ({
@@ -476,16 +366,8 @@
       return;
     }
 
-<<<<<<< HEAD
-    // If the playlist is the Recommended Playlist, update it automatically
-    if (playlistExists.type === 'NORMAL' && playlistExists.name === 'RECOMMENDED PLAYLIST') {
-      await playlistService.updateRecommendedPlaylistTracks(userId!);
-    }
-
-    // Check if this is a system playlist or a user-owned playlist
-=======
-    // Check if this is a system playlist, favorite playlist, or public playlist
->>>>>>> 8fd1b154
+    // Check if this is a system playlist (based on type)
+    // System playlists should be accessible to all users for viewing
     const isSystemPlaylist = playlistExists.type === 'SYSTEM';
     const isFavoritePlaylist = playlistExists.type === 'FAVORITE';
     const isPublicPlaylist = playlistExists.privacy === 'PUBLIC';
@@ -501,13 +383,11 @@
 
     let playlist;
 
-<<<<<<< HEAD
-    if (isSystemPlaylist || playlistExists.name === 'Soundwave Hits: Trending Right Now') {
-      // For system playlists, allow viewing by anyone
-=======
-    // For SYSTEM playlists or PUBLIC playlists, allow viewing by anyone
-    if (isSystemPlaylist || isPublicPlaylist) {
->>>>>>> 8fd1b154
+    if (
+      isSystemPlaylist ||
+      playlistExists.name === 'Soundwave Hits: Trending Right Now'
+    ) {
+      // For system playlists, don't filter by userId - allow viewing by anyone
       playlist = await prisma.playlist.findUnique({
         where: { id },
         include: {
@@ -605,11 +485,7 @@
     }
 
     // Add a field to indicate if the user can edit this playlist
-<<<<<<< HEAD
-// Only ADMIN can edit SYSTEM playlists
-=======
-    // Only ADMIN can edit SYSTEM playlists, and only owner can edit their playlists
->>>>>>> 8fd1b154
+    // Only ADMIN can edit SYSTEM playlists
     const canEdit =
       isAuthenticated && // Must be authenticated to edit anything
       ((isSystemPlaylist && userRole === 'ADMIN') ||
