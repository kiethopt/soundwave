import express from 'express';
import {
  followUser,
  unfollowUser,
  getFollowers,
  getFollowing,
  searchAll,
  getAllGenres,
  requestArtistRole,
  editProfile,
  checkArtistRequest,
  getRecommendedArtists,
<<<<<<< HEAD
=======
  getNewestAlbums,
  getNewestTracks,
  getTopTracks,
  getTopArtists,
  getTopAlbums,
>>>>>>> 5e587fe3
  getUserProfile,
} from '../controllers/user.controller';
import { authenticate, authorize } from '../middleware/auth.middleware';
import { Role } from '@prisma/client';
import upload, { handleUploadError } from '../middleware/upload.middleware';

const router = express.Router();

router.post('/follow/:id', authenticate, followUser);
router.delete('/unfollow/:id', authenticate, unfollowUser);
router.get('/followers', authenticate, getFollowers);
router.get('/following', authenticate, getFollowing);
router.get('/search-all', authenticate, searchAll);
router.get('/genres', getAllGenres);
router.get('/profile/:id', getUserProfile);

// Route yêu cầu trở thành Artist
router.post(
  '/request-artist',
  authenticate,
  authorize([Role.USER]),
  upload.single('avatar'),
  handleUploadError,
  requestArtistRole
);

// Route chỉnh sửa thông tin người dùng
router.put(
  '/edit-profile',
  authenticate,
  upload.single('avatar'),
  handleUploadError,
  editProfile
);

// Route kiểm tra yêu cầu trở thành Artist
router.get(
  '/check-artist-request',
  authenticate,
  authorize([Role.USER]),
  checkArtistRequest
);

<<<<<<< HEAD
//
router.get('/recommended', authenticate, getRecommendedArtists);
=======
// Route lấy danh sách Artist được đề xuất
router.get(
  '/recommendedArtists',
  authenticate,
  getRecommendedArtists
);
>>>>>>> 5e587fe3

// Route lấy danh sách Album mới nhất
router.get(
  '/newestAlbums',
  authenticate,
  getNewestAlbums
);

// Route lấy danh sách Track mới nhất
router.get(
  '/newestTracks',
  authenticate,
  getNewestTracks
);

// Route lấy danh sách Track phổ biến nhất
router.get(
  '/topTracks',
  authenticate,
  getTopTracks
);

// Route lấy danh sách Artist phổ biến nhất
router.get(
  '/topArtists',
  authenticate,
  getTopArtists
);

// Route lấy danh sách Album phổ biến nhất
router.get(
  '/topAlbums',
  authenticate,
  getTopAlbums
);

export default router;<|MERGE_RESOLUTION|>--- conflicted
+++ resolved
@@ -10,14 +10,11 @@
   editProfile,
   checkArtistRequest,
   getRecommendedArtists,
-<<<<<<< HEAD
-=======
   getNewestAlbums,
   getNewestTracks,
   getTopTracks,
   getTopArtists,
   getTopAlbums,
->>>>>>> 5e587fe3
   getUserProfile,
 } from '../controllers/user.controller';
 import { authenticate, authorize } from '../middleware/auth.middleware';
@@ -61,51 +58,22 @@
   checkArtistRequest
 );
 
-<<<<<<< HEAD
-//
-router.get('/recommended', authenticate, getRecommendedArtists);
-=======
 // Route lấy danh sách Artist được đề xuất
-router.get(
-  '/recommendedArtists',
-  authenticate,
-  getRecommendedArtists
-);
->>>>>>> 5e587fe3
+router.get('/recommendedArtists', authenticate, getRecommendedArtists);
 
 // Route lấy danh sách Album mới nhất
-router.get(
-  '/newestAlbums',
-  authenticate,
-  getNewestAlbums
-);
+router.get('/newestAlbums', authenticate, getNewestAlbums);
 
 // Route lấy danh sách Track mới nhất
-router.get(
-  '/newestTracks',
-  authenticate,
-  getNewestTracks
-);
+router.get('/newestTracks', authenticate, getNewestTracks);
 
 // Route lấy danh sách Track phổ biến nhất
-router.get(
-  '/topTracks',
-  authenticate,
-  getTopTracks
-);
+router.get('/topTracks', authenticate, getTopTracks);
 
 // Route lấy danh sách Artist phổ biến nhất
-router.get(
-  '/topArtists',
-  authenticate,
-  getTopArtists
-);
+router.get('/topArtists', authenticate, getTopArtists);
 
 // Route lấy danh sách Album phổ biến nhất
-router.get(
-  '/topAlbums',
-  authenticate,
-  getTopAlbums
-);
+router.get('/topAlbums', authenticate, getTopAlbums);
 
 export default router;