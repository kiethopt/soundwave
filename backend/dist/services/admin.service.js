"use strict";
var __createBinding = (this && this.__createBinding) || (Object.create ? (function(o, m, k, k2) {
    if (k2 === undefined) k2 = k;
    var desc = Object.getOwnPropertyDescriptor(m, k);
    if (!desc || ("get" in desc ? !m.__esModule : desc.writable || desc.configurable)) {
      desc = { enumerable: true, get: function() { return m[k]; } };
    }
    Object.defineProperty(o, k2, desc);
}) : (function(o, m, k, k2) {
    if (k2 === undefined) k2 = k;
    o[k2] = m[k];
}));
var __setModuleDefault = (this && this.__setModuleDefault) || (Object.create ? (function(o, v) {
    Object.defineProperty(o, "default", { enumerable: true, value: v });
}) : function(o, v) {
    o["default"] = v;
});
var __importStar = (this && this.__importStar) || (function () {
    var ownKeys = function(o) {
        ownKeys = Object.getOwnPropertyNames || function (o) {
            var ar = [];
            for (var k in o) if (Object.prototype.hasOwnProperty.call(o, k)) ar[ar.length] = k;
            return ar;
        };
        return ownKeys(o);
    };
    return function (mod) {
        if (mod && mod.__esModule) return mod;
        var result = {};
        if (mod != null) for (var k = ownKeys(mod), i = 0; i < k.length; i++) if (k[i] !== "default") __createBinding(result, mod, k[i]);
        __setModuleDefault(result, mod);
        return result;
    };
})();
var __importDefault = (this && this.__importDefault) || function (mod) {
    return (mod && mod.__esModule) ? mod : { "default": mod };
};
Object.defineProperty(exports, "__esModule", { value: true });
<<<<<<< HEAD
exports.getPendingArtistRoleRequests = exports.rejectLabelRegistration = exports.approveLabelRegistration = exports.getLabelRegistrationById = exports.getAllLabelRegistrations = exports.getUserListeningHistoryDetails = exports.getUserAiPlaylists = exports.setAiPlaylistVisibilityForUser = exports.generateAndAssignAiPlaylistToUser = exports.processBulkUpload = exports.rejectArtistClaim = exports.approveArtistClaim = exports.getArtistClaimRequestDetail = exports.getArtistClaimRequests = exports.updateAIModel = exports.updateCacheStatus = exports.getAIModelStatus = exports.getCacheStatus = exports.getSystemStatus = exports.getDashboardStats = exports.deleteArtistRequest = exports.rejectArtistRequest = exports.approveArtistRequest = exports.deleteGenreById = exports.updateGenreInfo = exports.createNewGenre = exports.getGenres = exports.getArtistById = exports.getArtists = exports.deleteArtistById = exports.deleteUserById = exports.updateArtistInfo = exports.updateUserInfo = exports.getArtistRequestDetail = exports.getArtistRequests = exports.getUserById = exports.getUsers = void 0;
=======
exports.getUserListeningHistoryDetails = exports.getUserAiPlaylists = exports.setAiPlaylistVisibilityForUser = exports.generateAndAssignAiPlaylistToUser = exports.processBulkUpload = exports.rejectArtistClaim = exports.approveArtistClaim = exports.getArtistClaimRequestDetail = exports.getArtistClaimRequests = exports.updateAIModel = exports.getAIModelStatus = exports.getSystemStatus = exports.getDashboardStats = exports.deleteArtistRequest = exports.rejectArtistRequest = exports.approveArtistRequest = exports.deleteGenreById = exports.updateGenreInfo = exports.createNewGenre = exports.getGenres = exports.getArtistById = exports.getArtists = exports.deleteArtistById = exports.deleteUserById = exports.updateArtistInfo = exports.updateUserInfo = exports.getArtistRequestDetail = exports.getArtistRequests = exports.getUserById = exports.getUsers = void 0;
>>>>>>> e35abcb6
exports.getOrCreateVerifiedArtistProfile = getOrCreateVerifiedArtistProfile;
const client_1 = require("@prisma/client");
const db_1 = __importDefault(require("../config/db"));
const prisma_selects_1 = require("../utils/prisma-selects");
const handle_utils_1 = require("../utils/handle-utils");
const fs = __importStar(require("fs"));
const path = __importStar(require("path"));
const cache_middleware_1 = require("../middleware/cache.middleware");
const email_service_1 = require("./email.service");
const bcrypt_1 = __importDefault(require("bcrypt"));
const date_fns_1 = require("date-fns");
const emailService = __importStar(require("./email.service"));
const socket_1 = require("../config/socket");
const socket_2 = require("../config/socket");
const upload_service_1 = require("./upload.service");
const mm = __importStar(require("music-metadata"));
const mpg123_decoder_1 = require("mpg123-decoder");
const aiService = __importStar(require("./ai.service"));
const errors_1 = require("../utils/errors");
const VALID_GEMINI_MODELS = [
    "gemini-2.5-flash-preview-04-17",
    "gemini-2.5-pro-preview-03-25",
    "gemini-2.0-flash",
    "gemini-2.0-flash-lite",
    "gemini-1.5-flash",
    "gemini-1.5-flash-8b",
    "gemini-1.5-pro",
];
const getUsers = async (req, requestingUser) => {
    const { search, status, sortBy, sortOrder } = req.query;
    const where = {
        id: { not: requestingUser.id },
    };
    if (search && typeof search === "string") {
        where.OR = [
            { email: { contains: search, mode: "insensitive" } },
            { username: { contains: search, mode: "insensitive" } },
            { name: { contains: search, mode: "insensitive" } },
        ];
    }
    if (status && typeof status === "string" && status !== "ALL") {
        where.isActive = status === "true";
    }
    let orderBy = { createdAt: "desc" };
    const validSortFields = [
        "name",
        "email",
        "username",
        "role",
        "isActive",
        "createdAt",
        "lastLoginAt",
    ];
    if (sortBy &&
        typeof sortBy === "string" &&
        validSortFields.includes(sortBy)) {
        const direction = sortOrder === "asc" ? "asc" : "desc";
        orderBy = { [sortBy]: direction };
    }
    const options = {
        where,
        select: prisma_selects_1.userSelect,
        orderBy,
    };
    const result = await (0, handle_utils_1.paginate)(db_1.default.user, req, options);
    return {
        users: result.data,
        pagination: result.pagination,
    };
};
exports.getUsers = getUsers;
const getUserById = async (id) => {
    const user = await db_1.default.user.findUnique({
        where: { id },
        select: prisma_selects_1.userSelect,
    });
    if (!user) {
        throw new Error("User not found");
    }
    return user;
};
exports.getUserById = getUserById;
const getArtistRequests = async (req) => {
    const { search, startDate, endDate } = req.query;
    const where = {
        verificationRequestedAt: { not: null },
        user: {
            isActive: true,
        },
        isVerified: false,
        AND: [],
    };
    if (typeof search === "string" && search.trim()) {
        const trimmedSearch = search.trim();
        if (Array.isArray(where.AND)) {
            where.AND.push({
                OR: [
                    { artistName: { contains: trimmedSearch, mode: "insensitive" } },
                    { user: { name: { contains: trimmedSearch, mode: "insensitive" } } },
                    {
                        user: { email: { contains: trimmedSearch, mode: "insensitive" } },
                    },
                ],
            });
        }
    }
    const dateFilter = {};
    if (typeof startDate === "string" && startDate) {
        try {
            const startOfDay = new Date(startDate);
            startOfDay.setUTCHours(0, 0, 0, 0);
            dateFilter.gte = startOfDay;
        }
        catch (e) {
            console.error("Invalid start date format:", startDate);
        }
    }
    if (typeof endDate === "string" && endDate) {
        try {
            const endOfDay = new Date(endDate);
            endOfDay.setUTCHours(23, 59, 59, 999);
            dateFilter.lte = endOfDay;
        }
        catch (e) {
            console.error("Invalid end date format:", endDate);
        }
    }
    if (dateFilter.gte || dateFilter.lte) {
        if (Array.isArray(where.AND)) {
            where.AND.push({ verificationRequestedAt: dateFilter });
        }
    }
    const options = {
        where,
        select: prisma_selects_1.artistRequestSelect,
        orderBy: { verificationRequestedAt: "desc" },
    };
    const result = await (0, handle_utils_1.paginate)(db_1.default.artistProfile, req, options);
    return {
        requests: result.data,
        pagination: result.pagination,
    };
};
exports.getArtistRequests = getArtistRequests;
const getArtistRequestDetail = async (id) => {
    let requestData = await db_1.default.artistProfile.findUnique({
        where: { id },
        select: prisma_selects_1.artistRequestDetailsSelect,
    });
    if (!requestData) {
        requestData = await db_1.default.artistProfile.findFirst({
            where: {
                userId: id,
                verificationRequestedAt: { not: null },
            },
            select: prisma_selects_1.artistRequestDetailsSelect,
        });
    }
    if (!requestData) {
        const artistRoleRequest = await db_1.default.artistRequest.findUnique({
            where: { id },
            select: {
                id: true,
                artistName: true,
                bio: true,
                status: true,
                requestedLabelName: true,
                rejectionReason: true,
                socialMediaLinks: true,
                portfolioLinks: true,
                avatarUrl: true,
                idVerificationDocumentUrl: true,
                requestedGenres: true,
                user: {
                    select: {
                        id: true,
                        name: true,
                        email: true,
                        avatar: true,
                    },
                },
            },
        });
        if (artistRoleRequest) {
            return { ...artistRoleRequest, _sourceTable: 'ArtistRequest' };
        }
    }
    if (!requestData) {
        throw new Error("Request not found");
    }
    return { ...requestData, _sourceTable: 'ArtistProfile' };
};
exports.getArtistRequestDetail = getArtistRequestDetail;
const updateUserInfo = async (id, data, requestingUser) => {
    const { name, username, email, newPassword, isActive, reason } = data;
    const existingUser = await db_1.default.user.findUnique({ where: { id } });
    if (!existingUser) {
        throw new Error("User not found");
    }
    if (requestingUser.role !== client_1.Role.ADMIN && existingUser.role === client_1.Role.ADMIN) {
        throw new Error(`Permission denied: Cannot modify Admin users.`);
    }
    if (requestingUser.role === client_1.Role.ADMIN &&
        requestingUser.id !== id &&
        existingUser.role === client_1.Role.ADMIN) {
        throw new Error(`Permission denied: Admins cannot modify other Admin users.`);
    }
    const updateData = {};
    if (name !== undefined) {
        updateData.name = name;
    }
    if (email !== undefined && email !== existingUser.email) {
        const existingEmail = await db_1.default.user.findFirst({
            where: { email, NOT: { id } },
        });
        if (existingEmail)
            throw new Error("Email already exists");
        updateData.email = email;
    }
    if (username !== undefined && username !== existingUser.username) {
        const existingUsername = await db_1.default.user.findFirst({
            where: { username, NOT: { id } },
        });
        if (existingUsername)
            throw new Error("Username already exists");
        updateData.username = username;
    }
    if (isActive !== undefined) {
        const isActiveBool = (0, handle_utils_1.toBooleanValue)(isActive);
        if (isActiveBool === undefined) {
            throw new Error("Invalid value for isActive status");
        }
        if (requestingUser.id === id && !isActiveBool) {
            throw new Error("Permission denied: Cannot deactivate your own account.");
        }
        updateData.isActive = isActiveBool;
    }
    if (newPassword) {
        if (newPassword.length < 6) {
            throw new Error("Password must be at least 6 characters long.");
        }
        updateData.password = await bcrypt_1.default.hash(newPassword, 10);
    }
    if (Object.keys(updateData).length === 0) {
        throw new Error("No valid data provided for update.");
    }
    const updatedUser = await db_1.default.user.update({
        where: { id },
        data: updateData,
        select: prisma_selects_1.userSelect,
    });
    if (updateData.isActive !== undefined &&
        updateData.isActive !== existingUser.isActive) {
        const userName = updatedUser.name || updatedUser.username || "User";
        if (updatedUser.isActive === false) {
            db_1.default.notification
                .create({
                data: {
                    type: "ACCOUNT_DEACTIVATED",
                    message: `Your account has been deactivated.${reason ? ` Reason: ${reason}` : ""}`,
                    recipientType: "USER",
                    userId: id,
                    isRead: false,
                },
            })
                .catch((err) => console.error("[Async Notify Error] Failed to create deactivation notification:", err));
            if (updatedUser.email) {
                try {
                    const emailOptions = emailService.createAccountDeactivatedEmail(updatedUser.email, userName, "user", reason);
                    emailService
                        .sendEmail(emailOptions)
                        .catch((err) => console.error("[Async Email Error] Failed to send deactivation email:", err));
                }
                catch (syncError) {
                    console.error("[Email Setup Error] Failed to create deactivation email options:", syncError);
                }
            }
        }
        else if (updatedUser.isActive === true) {
            db_1.default.notification
                .create({
                data: {
                    type: "ACCOUNT_ACTIVATED",
                    message: "Your account has been reactivated.",
                    recipientType: "USER",
                    userId: id,
                    isRead: false,
                },
            })
                .catch((err) => console.error("[Async Notify Error] Failed to create activation notification:", err));
            if (updatedUser.email) {
                try {
                    const emailOptions = emailService.createAccountActivatedEmail(updatedUser.email, userName, "user");
                    emailService
                        .sendEmail(emailOptions)
                        .catch((err) => console.error("[Async Email Error] Failed to send activation email:", err));
                }
                catch (syncError) {
                    console.error("[Email Setup Error] Failed to create activation email options:", syncError);
                }
            }
        }
    }
    return updatedUser;
};
exports.updateUserInfo = updateUserInfo;
const updateArtistInfo = async (id, data) => {
    const { artistName, bio, isActive, reason } = data;
    const existingArtist = await db_1.default.artistProfile.findUnique({
        where: { id },
        select: {
            id: true,
            artistName: true,
            isActive: true,
            userId: true,
            user: { select: { id: true, email: true, name: true, username: true } },
        },
    });
    if (!existingArtist) {
        throw new Error("Artist not found");
    }
    const validationErrors = [];
    if (artistName !== undefined) {
        if (artistName.length < 3) {
            validationErrors.push("Artist name must be at least 3 characters");
        }
        if (artistName.length > 100) {
            validationErrors.push("Artist name cannot exceed 100 characters");
        }
    }
    if (bio !== undefined && bio.length > 1000) {
        validationErrors.push("Biography cannot exceed 1000 characters");
    }
    if (validationErrors.length > 0) {
        throw new Error(`Validation failed: ${validationErrors.join(", ")}`);
    }
    let validatedArtistName = undefined;
    if (artistName && artistName !== existingArtist.artistName) {
        const nameExists = await db_1.default.artistProfile.findFirst({
            where: {
                artistName,
                id: { not: id },
            },
        });
        if (nameExists) {
            throw new Error("Artist name already exists");
        }
        validatedArtistName = artistName;
    }
    const updateData = {};
    if (validatedArtistName !== undefined) {
        updateData.artistName = validatedArtistName;
    }
    if (bio !== undefined) {
        updateData.bio = bio;
    }
    if (isActive !== undefined) {
        const isActiveBool = (0, handle_utils_1.toBooleanValue)(isActive);
        if (isActiveBool === undefined) {
            throw new Error("Invalid value for isActive status");
        }
        updateData.isActive = isActiveBool;
    }
    if (Object.keys(updateData).length === 0) {
        throw new Error("No valid data provided for update");
    }
    const updatedArtist = await db_1.default.artistProfile.update({
        where: { id },
        data: updateData,
        select: prisma_selects_1.artistProfileSelect,
    });
    if (isActive !== undefined &&
        existingArtist.isActive !== updatedArtist.isActive) {
        const ownerUser = existingArtist.user;
        const ownerUserName = ownerUser?.name || ownerUser?.username || "Artist";
        if (updatedArtist.isActive === false) {
            if (ownerUser?.id) {
                db_1.default.notification
                    .create({
                    data: {
                        type: "ACCOUNT_DEACTIVATED",
                        message: `Your artist account has been deactivated.${reason ? ` Reason: ${reason}` : ""}`,
                        recipientType: "USER",
                        userId: ownerUser.id,
                        isRead: false,
                    },
                })
                    .catch((err) => console.error("[Async Notify Error] Failed to create artist deactivation notification:", err));
            }
            if (ownerUser?.email) {
                try {
                    const emailOptions = emailService.createAccountDeactivatedEmail(ownerUser.email, ownerUserName, "artist", reason);
                    emailService
                        .sendEmail(emailOptions)
                        .catch((err) => console.error("[Async Email Error] Failed to send artist deactivation email:", err));
                }
                catch (syncError) {
                    console.error("[Email Setup Error] Failed to create artist deactivation email options:", syncError);
                }
            }
        }
        else if (updatedArtist.isActive === true) {
            if (ownerUser?.id) {
                db_1.default.notification
                    .create({
                    data: {
                        type: "ACCOUNT_ACTIVATED",
                        message: "Your artist account has been reactivated.",
                        recipientType: "USER",
                        userId: ownerUser.id,
                        isRead: false,
                    },
                })
                    .catch((err) => console.error("[Async Notify Error] Failed to create artist activation notification:", err));
            }
            if (ownerUser?.email) {
                try {
                    const emailOptions = emailService.createAccountActivatedEmail(ownerUser.email, ownerUserName, "artist");
                    emailService
                        .sendEmail(emailOptions)
                        .catch((err) => console.error("[Async Email Error] Failed to send artist activation email:", err));
                }
                catch (syncError) {
                    console.error("[Email Setup Error] Failed to create artist activation email options:", syncError);
                }
            }
        }
    }
    return updatedArtist;
};
exports.updateArtistInfo = updateArtistInfo;
const deleteUserById = async (id, requestingUser, reason) => {
    const userToDelete = await db_1.default.user.findUnique({
        where: { id },
        select: { role: true, email: true, name: true, username: true },
    });
    if (!userToDelete) {
        throw new Error("User not found");
    }
    if (!requestingUser || !requestingUser.role) {
        throw new Error("Permission denied: Invalid requesting user data.");
    }
    if (userToDelete.role === client_1.Role.ADMIN) {
        if (requestingUser.id === id) {
            throw new Error("Permission denied: Admins cannot delete themselves.");
        }
        throw new Error("Permission denied: Admins cannot delete other admins.");
    }
    if (userToDelete.email) {
        try {
            const userName = userToDelete.name || userToDelete.username || "User";
            const emailOptions = emailService.createAccountDeletedEmail(userToDelete.email, userName, reason);
            emailService
                .sendEmail(emailOptions)
                .catch((err) => console.error("[Async Email Error] Failed to send account deletion email:", err));
        }
        catch (syncError) {
            console.error("[Email Setup Error] Failed to create deletion email options:", syncError);
        }
    }
    await db_1.default.user.delete({ where: { id } });
    return {
        message: `User ${id} deleted successfully. Reason: ${reason || "No reason provided"}`,
    };
};
exports.deleteUserById = deleteUserById;
const deleteArtistById = async (id, reason) => {
    const artistToDelete = await db_1.default.artistProfile.findUnique({
        where: { id },
        select: {
            id: true,
            artistName: true,
            user: {
                select: {
                    id: true,
                    email: true,
                    name: true,
                    username: true,
                },
            },
        },
    });
    if (!artistToDelete) {
        throw new Error("Artist not found");
    }
    const associatedUser = artistToDelete.user;
    if (associatedUser && associatedUser.email) {
        try {
            const nameToSend = artistToDelete.artistName ||
                associatedUser.name ||
                associatedUser.username ||
                "Artist";
            const emailOptions = emailService.createAccountDeletedEmail(associatedUser.email, nameToSend, reason);
            emailService
                .sendEmail(emailOptions)
                .catch((err) => console.error("[Async Email Error] Failed to send artist account deletion email:", err));
        }
        catch (syncError) {
            console.error("[Email Setup Error] Failed to create artist deletion email options:", syncError);
        }
    }
    await db_1.default.artistProfile.delete({ where: { id: artistToDelete.id } });
    return {
        message: `Artist ${id} deleted permanently. Reason: ${reason || "No reason provided"}`,
    };
};
exports.deleteArtistById = deleteArtistById;
const getArtists = async (req) => {
    const { search, status, sortBy, sortOrder } = req.query;
    const where = {
        role: client_1.Role.ARTIST,
    };
    if (search && typeof search === "string") {
        where.OR = [
            { artistName: { contains: search, mode: "insensitive" } },
            { user: { email: { contains: search, mode: "insensitive" } } },
            { user: { name: { contains: search, mode: "insensitive" } } },
        ];
    }
    if (status && typeof status === "string" && status !== "ALL") {
        where.isActive = status === "true";
    }
    let orderBy = {
        createdAt: "desc",
    };
    const validSortFields = [
        "artistName",
        "isActive",
        "monthlyListeners",
        "createdAt",
    ];
    if (sortBy &&
        typeof sortBy === "string" &&
        validSortFields.includes(sortBy)) {
        const direction = sortOrder === "asc" ? "asc" : "desc";
        orderBy = { [sortBy]: direction };
    }
    const options = {
        where,
        select: prisma_selects_1.artistProfileSelect,
        orderBy,
    };
    const result = await (0, handle_utils_1.paginate)(db_1.default.artistProfile, req, options);
    return {
        artists: result.data,
        pagination: result.pagination,
    };
};
exports.getArtists = getArtists;
const getArtistById = async (id) => {
    const artist = await db_1.default.artistProfile.findUnique({
        where: { id },
        select: {
            ...prisma_selects_1.artistProfileSelect,
            albums: {
                orderBy: { releaseDate: "desc" },
                select: prisma_selects_1.artistProfileSelect.albums.select,
            },
            tracks: {
                where: {
                    type: "SINGLE",
                    albumId: null,
                },
                orderBy: { releaseDate: "desc" },
                select: prisma_selects_1.artistProfileSelect.tracks.select,
            },
        },
    });
    if (!artist) {
        throw new Error("Artist not found");
    }
    return artist;
};
exports.getArtistById = getArtistById;
const getGenres = async (req) => {
    const { search = "" } = req.query;
    const where = search
        ? {
            name: {
                contains: String(search),
                mode: "insensitive",
            },
        }
        : {};
    const options = {
        where,
        select: prisma_selects_1.genreSelect,
        orderBy: { createdAt: "desc" },
    };
    const result = await (0, handle_utils_1.paginate)(db_1.default.genre, req, options);
    return {
        genres: result.data,
        pagination: result.pagination,
    };
};
exports.getGenres = getGenres;
const createNewGenre = async (name) => {
    const existingGenre = await db_1.default.genre.findFirst({
        where: { name: { equals: name, mode: "insensitive" } },
    });
    if (existingGenre) {
        throw new Error("Genre name already exists");
    }
    return db_1.default.genre.create({
        data: { name },
    });
};
exports.createNewGenre = createNewGenre;
const updateGenreInfo = async (id, name) => {
    const existingGenre = await db_1.default.genre.findUnique({
        where: { id },
    });
    if (!existingGenre) {
        throw new Error("Genre not found");
    }
    if (name.toLowerCase() !== existingGenre.name.toLowerCase()) {
        const existingGenreWithName = await db_1.default.genre.findFirst({
            where: {
                name: { equals: name, mode: "insensitive" },
                NOT: { id },
            },
        });
        if (existingGenreWithName) {
            throw new Error("Genre name already exists");
        }
    }
    return db_1.default.genre.update({
        where: { id },
        data: { name },
    });
};
exports.updateGenreInfo = updateGenreInfo;
const deleteGenreById = async (id) => {
    return db_1.default.genre.delete({ where: { id } });
};
exports.deleteGenreById = deleteGenreById;
const approveArtistRequest = async (adminUserId, artistRequestId) => {
    const artistRequest = await db_1.default.artistRequest.findUnique({
        where: { id: artistRequestId },
        select: {
            id: true,
            userId: true,
            artistName: true,
            bio: true,
            avatarUrl: true,
            socialMediaLinks: true,
            portfolioLinks: true,
            requestedGenres: true,
            requestedLabelName: true,
            status: true,
            user: { select: { id: true, email: true, name: true, username: true } },
        },
    });
    if (!artistRequest) {
        throw new Error("Artist request not found.");
    }
    if (artistRequest.status !== client_1.RequestStatus.PENDING) {
        throw new Error(`Artist request cannot be approved as it is already in '${artistRequest.status}' status.`);
    }
    if (!artistRequest.userId) {
        throw new Error("User ID missing from artist request, cannot create artist profile.");
    }
    const updatedData = await db_1.default.$transaction(async (tx) => {
        const userArtistProfile = await tx.artistProfile.upsert({
            where: { userId: artistRequest.userId },
            update: {
                artistName: artistRequest.artistName,
                bio: artistRequest.bio,
                avatar: artistRequest.avatarUrl,
                socialMediaLinks: artistRequest.socialMediaLinks || client_1.Prisma.JsonNull,
                isVerified: true,
                verifiedAt: new Date(),
                role: client_1.Role.ARTIST,
                isActive: true,
                verificationRequestedAt: null,
            },
            create: {
                userId: artistRequest.userId,
                artistName: artistRequest.artistName,
                bio: artistRequest.bio,
                avatar: artistRequest.avatarUrl,
                socialMediaLinks: artistRequest.socialMediaLinks || client_1.Prisma.JsonNull,
                role: client_1.Role.ARTIST,
                isVerified: true,
                verifiedAt: new Date(),
                isActive: true,
                monthlyListeners: 0,
            },
            select: { id: true, userId: true, artistName: true, labelId: true, user: { select: prisma_selects_1.userSelect }, label: true },
        });
        let finalLabelId = userArtistProfile.labelId;
        let createdLabelViaRequest = false;
        if (artistRequest.requestedLabelName) {
            const labelRecord = await tx.label.upsert({
                where: { name: artistRequest.requestedLabelName },
                update: {},
                create: { name: artistRequest.requestedLabelName, description: "Created via artist request" },
                select: { id: true },
            });
            finalLabelId = labelRecord.id;
            createdLabelViaRequest = true;
            await tx.artistProfile.update({
                where: { id: userArtistProfile.id },
                data: { labelId: finalLabelId },
            });
        }
        if (createdLabelViaRequest && finalLabelId && artistRequest.requestedLabelName) {
            await tx.labelRegistrationRequest.create({
                data: {
                    requestedLabelName: artistRequest.requestedLabelName,
                    requestingArtistId: userArtistProfile.id,
                    status: client_1.RequestStatus.APPROVED,
                    submittedAt: new Date(),
                    reviewedAt: new Date(),
                    reviewedByAdminId: adminUserId,
                    createdLabelId: finalLabelId,
                }
            });
        }
        const finalArtistRequest = await tx.artistRequest.update({
            where: { id: artistRequestId },
            data: {
                status: client_1.RequestStatus.APPROVED,
            },
            select: { id: true, status: true, userId: true, artistName: true }
        });
        const finalPopulatedProfile = await tx.artistProfile.findUnique({
            where: { id: userArtistProfile.id },
            include: { user: { select: prisma_selects_1.userSelect }, label: true }
        });
        if (!finalPopulatedProfile) {
            throw new Error("Failed to retrieve final populated artist profile after transaction.");
        }
        return { artistRequest: finalArtistRequest, artistProfile: finalPopulatedProfile };
    });
    const userForNotification = artistRequest.user;
    if (userForNotification) {
        db_1.default.notification.create({
            data: {
                type: "ARTIST_REQUEST_APPROVE",
                message: `Congratulations! Your request to become artist '${artistRequest.artistName}' has been approved. Your artist profile is now active.`,
                recipientType: "USER",
                userId: userForNotification.id,
                artistId: updatedData.artistProfile.id,
                isRead: false,
            },
        }).catch((err) => console.error("[Service Notify Error] Failed to create approval notification:", err));
        if (userForNotification.email) {
            try {
                const emailOptions = emailService.createArtistRequestApprovedEmail(userForNotification.email, userForNotification.name || userForNotification.username || "User");
                emailService.sendEmail(emailOptions).catch((err) => console.error("[Service Email Error] Failed to send approval email:", err));
            }
            catch (syncError) {
                console.error("[Email Setup Error] Failed to create approval email options:", syncError);
            }
        }
        else {
            console.warn(`Could not send approval email: No email found for user ${userForNotification.id}`);
        }
    }
    else {
        console.error("[Approve Request Service] User data missing on ArtistRequest for notification/email.");
    }
    return {
        message: "Artist request approved successfully.",
        data: updatedData,
    };
};
exports.approveArtistRequest = approveArtistRequest;
const rejectArtistRequest = async (artistRequestId, rejectionReason) => {
    const artistRequest = await db_1.default.artistRequest.findUnique({
        where: {
            id: artistRequestId,
        },
        select: {
            id: true,
            status: true,
            userId: true,
            artistName: true,
            user: { select: { id: true, email: true, name: true, username: true } }
        },
    });
    if (!artistRequest) {
        throw new Error("Artist request not found.");
    }
    if (artistRequest.status !== client_1.RequestStatus.PENDING) {
        throw new Error(`Artist request cannot be rejected as it is already in '${artistRequest.status}' status.`);
    }
    const updatedRequest = await db_1.default.artistRequest.update({
        where: { id: artistRequestId },
        data: {
            status: client_1.RequestStatus.REJECTED,
            rejectionReason: rejectionReason || "No reason provided",
        },
        select: {
            id: true,
            userId: true,
            status: true,
            user: { select: { id: true, email: true, name: true, username: true } },
            artistName: true,
            rejectionReason: true
        }
    });
    if (updatedRequest.user) {
        let notificationMessage = `Your request to become artist '${updatedRequest.artistName}' has been rejected.`;
        if (updatedRequest.rejectionReason && updatedRequest.rejectionReason !== "No reason provided") {
            notificationMessage += ` Reason: ${updatedRequest.rejectionReason}`;
        }
        db_1.default.notification.create({
            data: {
                type: "ARTIST_REQUEST_REJECT",
                message: notificationMessage,
                recipientType: "USER",
                userId: updatedRequest.user.id,
                isRead: false,
            },
            select: {
                id: true, type: true, message: true, recipientType: true, isRead: true, createdAt: true,
                userId: true,
            }
        }).catch(err => console.error("[Service Notify Error] Failed to create rejection notification:", err));
        if (updatedRequest.user.email) {
            try {
                const emailOptions = emailService.createArtistRequestRejectedEmail(updatedRequest.user.email, updatedRequest.user.name || updatedRequest.user.username || "User", updatedRequest.rejectionReason || undefined);
                emailService.sendEmail(emailOptions).catch(err => console.error("[Service Email Error] Failed to send rejection email:", err));
                console.log(`Artist rejection email sent to ${updatedRequest.user.email}`);
            }
            catch (emailError) {
                console.error("Failed to setup artist rejection email:", emailError);
            }
        }
        else {
            console.warn(`Could not send rejection email: No email found for user ${updatedRequest.user.id}`);
        }
    }
    return {
        message: "Artist request rejected successfully.",
        request: updatedRequest,
    };
};
exports.rejectArtistRequest = rejectArtistRequest;
const deleteArtistRequest = async (requestId) => {
    const artistProfile = await db_1.default.artistProfile.findFirst({
        where: {
            id: requestId,
            verificationRequestedAt: { not: null },
        },
    });
    if (!artistProfile) {
        throw new Error("Artist request not found or not in a deletable state (e.g., approved).");
    }
    await db_1.default.artistProfile.delete({
        where: { id: requestId },
    });
    return { deletedRequestId: requestId };
};
exports.deleteArtistRequest = deleteArtistRequest;
const getDashboardStats = async () => {
    const coreStatsPromise = Promise.all([
        db_1.default.user.count({ where: { role: { not: client_1.Role.ADMIN } } }),
        db_1.default.artistProfile.count({
            where: { role: client_1.Role.ARTIST, isVerified: true },
        }),
        db_1.default.artistProfile.count({
            where: { verificationRequestedAt: { not: null }, isVerified: false },
        }),
        db_1.default.artistProfile.findMany({
            where: { role: client_1.Role.ARTIST, isVerified: true },
            orderBy: [{ monthlyListeners: "desc" }],
            take: 4,
            select: {
                id: true,
                artistName: true,
                avatar: true,
                monthlyListeners: true,
            },
        }),
        db_1.default.genre.count(),
        db_1.default.label.count(),
        db_1.default.album.count({ where: { isActive: true } }),
        db_1.default.track.count({ where: { isActive: true } }),
        db_1.default.playlist.count({
            where: { type: client_1.PlaylistType.SYSTEM, userId: null },
        }),
    ]);
    const monthlyUserDataPromise = (async () => {
        const monthlyData = [];
        const allMonths = [
            "Jan",
            "Feb",
            "Mar",
            "Apr",
            "May",
            "Jun",
            "Jul",
            "Aug",
            "Sep",
            "Oct",
            "Nov",
            "Dec",
        ];
        const now = new Date();
        for (let i = 11; i >= 0; i--) {
            const monthDate = (0, date_fns_1.subMonths)(now, i);
            const endOfMonthDate = (0, date_fns_1.endOfMonth)(monthDate);
            const monthLabel = allMonths[monthDate.getMonth()];
            const userCount = await db_1.default.user.count({
                where: {
                    createdAt: { lte: endOfMonthDate },
                },
            });
            monthlyData.push({ month: monthLabel, users: userCount });
        }
        return monthlyData;
    })();
    const [coreStats, monthlyUserData] = await Promise.all([
        coreStatsPromise,
        monthlyUserDataPromise,
    ]);
    const [totalUsers, totalArtists, totalArtistRequests, topArtists, totalGenres, totalLabels, totalAlbums, totalTracks, totalSystemPlaylists,] = coreStats;
    return {
        totalUsers,
        totalArtists,
        totalArtistRequests,
        totalGenres,
        totalLabels,
        totalAlbums,
        totalTracks,
        totalSystemPlaylists,
        topArtists: topArtists.map((artist) => ({
            id: artist.id,
            artistName: artist.artistName,
            avatar: artist.avatar,
            monthlyListeners: artist.monthlyListeners,
        })),
        monthlyUserData,
        updatedAt: new Date().toISOString(),
    };
};
exports.getDashboardStats = getDashboardStats;
const getSystemStatus = async () => {
    const statuses = [];
    try {
        await db_1.default.$queryRaw `SELECT 1`;
        statuses.push({ name: "Database (PostgreSQL)", status: "Available" });
    }
    catch (error) {
        console.error("[System Status] Database check failed:", error);
        statuses.push({
            name: "Database (PostgreSQL)",
            status: "Outage",
            message: error instanceof Error ? error.message : "Unknown error",
        });
    }
    const useRedis = process.env.USE_REDIS_CACHE === "true";
    if (useRedis) {
        if (cache_middleware_1.client && typeof cache_middleware_1.client.ping === "function") {
            try {
                if (!cache_middleware_1.client.isOpen) {
                    statuses.push({
                        name: "Cache (Redis)",
                        status: "Outage",
                        message: "Client not connected",
                    });
                }
                else {
                    await cache_middleware_1.client.ping();
                    statuses.push({ name: "Cache (Redis)", status: "Available" });
                }
            }
            catch (error) {
                console.error("[System Status] Redis ping failed:", error);
                statuses.push({
                    name: "Cache (Redis)",
                    status: "Issue",
                    message: error instanceof Error ? error.message : "Ping failed",
                });
            }
        }
        else {
            console.warn("[System Status] Redis client seems uninitialized or mock.");
            statuses.push({
                name: "Cache (Redis)",
                status: "Issue",
                message: "Redis client not properly initialized or is a mock.",
            });
        }
    }
    else {
        statuses.push({
            name: "Cache (Redis)",
            status: "Disabled",
            message: "USE_REDIS_CACHE is false",
        });
    }
    try {
        const cloudinary = (await Promise.resolve().then(() => __importStar(require("cloudinary")))).v2;
        const pingResult = await cloudinary.api.ping();
        if (pingResult?.status === "ok") {
            statuses.push({
                name: "Cloudinary (Media Storage)",
                status: "Available",
            });
        }
        else {
            statuses.push({
                name: "Cloudinary (Media Storage)",
                status: "Issue",
                message: `Ping failed or unexpected status: ${pingResult?.status}`,
            });
        }
    }
    catch (error) {
        console.error("[System Status] Cloudinary check failed:", error);
        statuses.push({
            name: "Cloudinary (Media Storage)",
            status: "Outage",
            message: error instanceof Error ? error.message : "Connection or Auth failed",
        });
    }
    const geminiApiKey = process.env.GEMINI_API_KEY;
    if (geminiApiKey) {
        try {
            const { GoogleGenerativeAI } = await Promise.resolve().then(() => __importStar(require("@google/generative-ai")));
            const genAI = new GoogleGenerativeAI(geminiApiKey);
            const modelName = process.env.GEMINI_MODEL || "gemini-2.0-flash";
            const model = genAI.getGenerativeModel({ model: modelName });
            await model.countTokens("test");
            statuses.push({
                name: "Gemini SDK",
                status: "Available",
                message: `API Key valid. Configured model: ${modelName}`,
            });
        }
        catch (error) {
            console.error("[System Status] Gemini AI check failed:", error);
            statuses.push({
                name: "Gemini SDK",
                status: "Issue",
                message: error.message || "Failed to initialize or connect to Gemini",
            });
        }
    }
    else {
        statuses.push({
            name: "Gemini SDK",
            status: "Disabled",
            message: "GEMINI_API_KEY not set",
        });
    }
    const acrHost = process.env.ACRCLOUD_HOST;
    const acrKey = process.env.ACRCLOUD_ACCESS_KEY;
    const acrSecret = process.env.ACRCLOUD_ACCESS_SECRET;
    if (acrHost && acrKey && acrSecret) {
        statuses.push({ name: "ACRCloud (Copyright Check)", status: "Available", message: "SDK configured with credentials." });
    }
    else {
        statuses.push({
            name: "ACRCloud (Copyright Check)",
            status: "Disabled",
            message: "ACRCloud credentials not set in .env",
        });
    }
    if (email_service_1.transporter) {
        try {
            const verified = await email_service_1.transporter.verify();
            if (verified) {
                statuses.push({ name: "Email (Nodemailer)", status: "Available" });
            }
            else {
                statuses.push({
                    name: "Email (Nodemailer)",
                    status: "Issue",
                    message: "Verification returned false",
                });
            }
        }
        catch (error) {
            console.error("[System Status] Nodemailer verification failed:", error);
            statuses.push({
                name: "Email (Nodemailer)",
                status: "Outage",
                message: error.message || "Verification failed",
            });
        }
    }
    else {
        statuses.push({
            name: "Email (Nodemailer)",
            status: "Disabled",
            message: "SMTP configuration incomplete or transporter not initialized",
        });
    }
    return statuses;
};
exports.getSystemStatus = getSystemStatus;
const getAIModelStatus = async () => {
    const currentModel = process.env.GEMINI_MODEL || "gemini-2.0-flash";
    return {
        model: currentModel,
        validModels: VALID_GEMINI_MODELS,
    };
};
exports.getAIModelStatus = getAIModelStatus;
const updateAIModel = async (model) => {
    try {
        const validModels = [
            "gemini-2.5-flash-preview-04-17",
            "gemini-2.5-pro-preview-05-06",
            "gemini-2.0-flash",
            "gemini-2.0-flash-lite",
            "gemini-1.5-flash",
            "gemini-1.5-flash-8b",
            "gemini-1.5-pro",
        ];
        const currentModel = process.env.GEMINI_MODEL || "gemini-2.0-flash";
        const isEnabled = !!process.env.GEMINI_API_KEY;
        if (model === undefined) {
            return {
                success: true,
                message: "Current AI model settings retrieved",
                data: {
                    model: currentModel,
                    enabled: isEnabled,
                    validModels,
                },
            };
        }
        if (!validModels.includes(model)) {
            throw new Error(`Invalid model name. Valid models are: ${validModels.join(", ")}`);
        }
        const envPath = process.env.NODE_ENV === "production"
            ? path.resolve(process.cwd(), "../.env")
            : path.resolve(process.cwd(), ".env");
        if (!fs.existsSync(envPath)) {
            throw new Error(`.env file not found at ${envPath}`);
        }
        let envContent = fs.readFileSync(envPath, "utf8");
        const regex = /GEMINI_MODEL=.*/;
        const newLine = `GEMINI_MODEL=${model}`;
        if (envContent.match(regex)) {
            envContent = envContent.replace(regex, newLine);
        }
        else {
            envContent += `
${newLine}`;
        }
        fs.writeFileSync(envPath, envContent);
        process.env.GEMINI_MODEL = model;
        console.log(`[Admin] AI model changed to: ${model}`);
        return {
            success: true,
            message: `AI model settings updated to ${model}`,
            data: {
                model,
                enabled: isEnabled,
                validModels,
            },
        };
    }
    catch (error) {
        console.error("[Admin] Error updating AI model:", error);
        return {
            success: false,
            message: error instanceof Error ? error.message : "Failed to update AI model",
            error: true,
        };
    }
};
exports.updateAIModel = updateAIModel;
const getArtistClaimRequests = async (req) => {
    const { search, startDate, endDate } = req.query;
    const where = {
        status: client_1.ClaimStatus.PENDING,
        AND: [],
    };
    if (typeof search === "string" && search.trim()) {
        const trimmedSearch = search.trim();
        if (Array.isArray(where.AND)) {
            where.AND.push({
                OR: [
                    {
                        claimingUser: {
                            name: { contains: trimmedSearch, mode: "insensitive" },
                        },
                    },
                    {
                        claimingUser: {
                            email: { contains: trimmedSearch, mode: "insensitive" }
                        },
                    },
                    {
                        claimingUser: {
                            username: { contains: trimmedSearch, mode: "insensitive" },
                        },
                    },
                    {
                        artistProfile: {
                            artistName: { contains: trimmedSearch, mode: "insensitive" },
                        },
                    },
                ],
            });
        }
    }
    const dateFilter = {};
    if (typeof startDate === "string" && startDate) {
        try {
            const startOfDay = new Date(startDate);
            startOfDay.setUTCHours(0, 0, 0, 0);
            dateFilter.gte = startOfDay;
        }
        catch (e) {
            console.error("Invalid start date format:", startDate);
        }
    }
    if (typeof endDate === "string" && endDate) {
        try {
            const endOfDay = new Date(endDate);
            endOfDay.setUTCHours(23, 59, 59, 999);
            dateFilter.lte = endOfDay;
        }
        catch (e) {
            console.error("Invalid end date format:", endDate);
        }
    }
    if (dateFilter.gte || dateFilter.lte) {
        if (Array.isArray(where.AND)) {
            where.AND.push({ submittedAt: dateFilter });
        }
    }
    const options = {
        where,
        select: prisma_selects_1.artistClaimRequestSelect,
        orderBy: { submittedAt: "desc" },
    };
    const result = await (0, handle_utils_1.paginate)(db_1.default.artistClaimRequest, req, options);
    return {
        claimRequests: result.data,
        pagination: result.pagination,
    };
};
exports.getArtistClaimRequests = getArtistClaimRequests;
const getArtistClaimRequestDetail = async (claimId) => {
    const claimRequest = await db_1.default.artistClaimRequest.findUnique({
        where: { id: claimId },
        select: prisma_selects_1.artistClaimRequestDetailsSelect,
    });
    if (!claimRequest) {
        throw new Error("Artist claim request not found.");
    }
    if (claimRequest.artistProfile.user?.id ||
        claimRequest.artistProfile.isVerified) {
        if (claimRequest.status === client_1.ClaimStatus.PENDING) {
            console.warn(`Claim request ${claimId} is pending but target profile ${claimRequest.artistProfile.id} seems already claimed/verified.`);
        }
    }
    return claimRequest;
};
exports.getArtistClaimRequestDetail = getArtistClaimRequestDetail;
const approveArtistClaim = async (claimId, adminUserId) => {
    const claimRequest = await db_1.default.artistClaimRequest.findUnique({
        where: { id: claimId },
        select: {
            id: true,
            status: true,
            claimingUserId: true,
            artistProfileId: true,
            artistProfile: {
                select: { userId: true, isVerified: true, artistName: true },
            },
        },
    });
    if (!claimRequest) {
        throw new Error("Artist claim request not found.");
    }
    if (claimRequest.status !== client_1.ClaimStatus.PENDING) {
        throw new Error(`Cannot approve claim request with status: ${claimRequest.status}`);
    }
    if (claimRequest.artistProfile.userId ||
        claimRequest.artistProfile.isVerified) {
        await db_1.default.artistClaimRequest.update({
            where: { id: claimId },
            data: {
                status: client_1.ClaimStatus.REJECTED,
                rejectionReason: "Profile became unavailable before approval.",
                reviewedAt: new Date(),
                reviewedByAdminId: adminUserId,
            },
        });
        throw new Error("Target artist profile is no longer available for claiming.");
    }
    return db_1.default.$transaction(async (tx) => {
        const updatedClaim = await tx.artistClaimRequest.update({
            where: { id: claimId },
            data: {
                status: client_1.ClaimStatus.APPROVED,
                reviewedAt: new Date(),
                reviewedByAdminId: adminUserId,
                rejectionReason: null,
            },
            select: { id: true, claimingUserId: true, artistProfileId: true },
        });
        const updatedProfile = await tx.artistProfile.update({
            where: { id: updatedClaim.artistProfileId },
            data: {
                userId: updatedClaim.claimingUserId,
                isVerified: true,
                verifiedAt: new Date(),
                role: client_1.Role.ARTIST,
                verificationRequestedAt: null,
                requestedLabelName: null,
            },
            select: { id: true, artistName: true },
        });
        await tx.artistClaimRequest.updateMany({
            where: {
                artistProfileId: updatedClaim.artistProfileId,
                id: { not: claimId },
                status: client_1.ClaimStatus.PENDING,
            },
            data: {
                status: client_1.ClaimStatus.REJECTED,
                rejectionReason: "Another claim for this artist was approved.",
                reviewedAt: new Date(),
                reviewedByAdminId: adminUserId,
            },
        });
        await tx.artistClaimRequest.updateMany({
            where: {
                claimingUserId: updatedClaim.claimingUserId,
                artistProfileId: { not: updatedClaim.artistProfileId },
                status: { in: [client_1.ClaimStatus.PENDING, client_1.ClaimStatus.REJECTED] },
            },
            data: {
                status: client_1.ClaimStatus.REJECTED,
                rejectionReason: "You have been approved for another artist claim.",
                reviewedAt: new Date(),
                reviewedByAdminId: adminUserId,
            },
        });
        try {
            const notificationData = {
                data: {
                    type: client_1.NotificationType.CLAIM_REQUEST_APPROVED,
                    message: `Your claim request for artist '${claimRequest.artistProfile.artistName}' has been approved.`,
                    recipientType: client_1.RecipientType.USER,
                    userId: updatedClaim.claimingUserId,
                    artistId: updatedClaim.artistProfileId,
                    senderId: adminUserId,
                    isRead: false,
                },
                select: {
                    id: true,
                    type: true,
                    message: true,
                    recipientType: true,
                    isRead: true,
                    createdAt: true,
                    artistId: true,
                    senderId: true,
                },
            };
            const notification = await tx.notification.create(notificationData);
            const io = (0, socket_1.getIO)();
            const targetSocketId = (0, socket_2.getUserSockets)().get(updatedClaim.claimingUserId);
            if (targetSocketId) {
                console.log(`[Socket Emit] Sending CLAIM_REQUEST_APPROVED notification to user ${updatedClaim.claimingUserId} via socket ${targetSocketId}`);
                io.to(targetSocketId).emit("notification", {
                    id: notification.id,
                    type: notification.type,
                    message: notification.message,
                    recipientType: notification.recipientType,
                    isRead: notification.isRead,
                    createdAt: notification.createdAt.toISOString(),
                    artistId: notification.artistId,
                    senderId: notification.senderId,
                });
            }
            else {
                console.log(`[Socket Emit] User ${updatedClaim.claimingUserId} not connected, skipping CLAIM_REQUEST_APPROVED socket event.`);
            }
        }
        catch (notificationError) {
            console.error("[Notify/Socket Error] Failed processing claim approval notification/socket:", notificationError);
        }
        return {
            message: `Claim approved. Profile '${updatedProfile.artistName}' is now linked to user ${updatedClaim.claimingUserId}.`,
            claimId: updatedClaim.id,
            artistProfileId: updatedProfile.id,
            userId: updatedClaim.claimingUserId,
        };
    });
};
exports.approveArtistClaim = approveArtistClaim;
const rejectArtistClaim = async (claimId, adminUserId, reason) => {
    const claimRequest = await db_1.default.artistClaimRequest.findUnique({
        where: { id: claimId },
        select: {
            id: true,
            status: true,
            claimingUserId: true,
            artistProfile: { select: { id: true, artistName: true } },
        },
    });
    if (!claimRequest) {
        throw new Error("Artist claim request not found.");
    }
    if (claimRequest.status !== client_1.ClaimStatus.PENDING) {
        throw new Error(`Cannot reject claim request with status: ${claimRequest.status}`);
    }
    if (!reason || reason.trim() === "") {
        throw new Error("Rejection reason is required.");
    }
    const rejectedClaim = await db_1.default.artistClaimRequest.update({
        where: { id: claimId },
        data: {
            status: client_1.ClaimStatus.REJECTED,
            rejectionReason: reason.trim(),
            reviewedAt: new Date(),
            reviewedByAdminId: adminUserId,
        },
        select: { id: true, claimingUserId: true, artistProfileId: true },
    });
    if (rejectedClaim && claimRequest) {
        try {
            const notification = await db_1.default.notification.create({
                data: {
                    type: client_1.NotificationType.CLAIM_REQUEST_REJECTED,
                    message: `Your claim request for artist '${claimRequest.artistProfile.artistName}' was rejected. Reason: ${reason.trim()}`,
                    recipientType: client_1.RecipientType.USER,
                    userId: rejectedClaim.claimingUserId,
                    artistId: rejectedClaim.artistProfileId,
                    senderId: adminUserId,
                    isRead: false,
                },
                select: {
                    id: true,
                    type: true,
                    message: true,
                    recipientType: true,
                    isRead: true,
                    createdAt: true,
                    artistId: true,
                    senderId: true,
                },
            });
            const io = (0, socket_1.getIO)();
            const targetSocketId = (0, socket_2.getUserSockets)().get(rejectedClaim.claimingUserId);
            if (targetSocketId) {
                console.log(`[Socket Emit] Sending CLAIM_REQUEST_REJECTED notification to user ${rejectedClaim.claimingUserId} via socket ${targetSocketId}`);
                io.to(targetSocketId).emit("notification", {
                    id: notification.id,
                    type: notification.type,
                    message: notification.message,
                    recipientType: notification.recipientType,
                    isRead: notification.isRead,
                    createdAt: notification.createdAt.toISOString(),
                    artistId: notification.artistId,
                    senderId: notification.senderId,
                    rejectionReason: reason.trim(),
                });
            }
            else {
                console.log(`[Socket Emit] User ${rejectedClaim.claimingUserId} not connected, skipping CLAIM_REQUEST_REJECTED socket event.`);
            }
        }
        catch (notificationError) {
            console.error("[Notify/Socket Error] Failed processing claim rejection notification/socket:", notificationError);
        }
    }
    return {
        message: "Artist claim request rejected successfully.",
        claimId: rejectedClaim.id,
        userId: rejectedClaim.claimingUserId,
    };
};
exports.rejectArtistClaim = rejectArtistClaim;
async function convertMp3BufferToPcmF32(audioBuffer) {
    try {
        const decoder = new mpg123_decoder_1.MPEGDecoder();
        await decoder.ready;
        const uint8ArrayBuffer = new Uint8Array(audioBuffer.buffer, audioBuffer.byteOffset, audioBuffer.length);
        const decoded = decoder.decode(uint8ArrayBuffer);
        decoder.free();
        if (decoded.errors.length > 0) {
            console.error("MP3 Decoding errors:", decoded.errors);
            return null;
        }
        if (!decoded.channelData || decoded.channelData.length === 0) {
            console.error("MP3 Decoding produced no channel data.");
            return null;
        }
        const originalSampleRate = decoded.sampleRate;
        console.log(`Original audio sample rate: ${originalSampleRate} Hz`);
        let monoChannel;
        if (decoded.channelData.length > 1) {
            const leftChannel = decoded.channelData[0];
            const rightChannel = decoded.channelData[1];
            monoChannel = new Float32Array(leftChannel.length);
            for (let i = 0; i < leftChannel.length; i++) {
                monoChannel[i] = (leftChannel[i] + rightChannel[i]) / 2;
            }
        }
        else {
            monoChannel = decoded.channelData[0];
        }
        if (originalSampleRate === 44100) {
            console.log("Audio already at 44100 Hz, no resampling needed");
            return monoChannel;
        }
        console.log(`Resampling audio from ${originalSampleRate} Hz to 44100 Hz for RhythmExtractor2013`);
        const targetSampleRate = 44100;
        const resampleRatio = targetSampleRate / originalSampleRate;
        const resampledLength = Math.floor(monoChannel.length * resampleRatio);
        const resampledBuffer = new Float32Array(resampledLength);
        for (let i = 0; i < resampledLength; i++) {
            const originalPos = i / resampleRatio;
            const originalPosFloor = Math.floor(originalPos);
            const originalPosCeil = Math.min(originalPosFloor + 1, monoChannel.length - 1);
            const fraction = originalPos - originalPosFloor;
            resampledBuffer[i] =
                monoChannel[originalPosFloor] * (1 - fraction) +
                    monoChannel[originalPosCeil] * fraction;
        }
        console.log(`Resampled audio to ${resampledBuffer.length} samples at 44100 Hz`);
        return resampledBuffer;
    }
    catch (error) {
        console.error("Error during MP3 decoding or processing:", error);
        return null;
    }
}
async function determineGenresFromAudioAnalysis(tempo, mood, key, scale, energy, danceability, duration, title, artistName) {
    const genres = await db_1.default.genre.findMany();
    const genreMap = new Map(genres.map((g) => [g.name.toLowerCase(), g.id]));
    const selectedGenres = [];
    const safeEnergy = typeof energy === "number" ? energy : null;
    const isVietnameseSong = (title &&
        title.match(/[àáảãạăắằẳẵặâấầẩẫậèéẻẽẹêếềểễệìíỉĩịòóỏõọôốồổỗộơớờởỡợùúủũụưứừửữựỳýỷỹỵđ]/i) !== null) ||
        (artistName &&
            artistName.match(/[àáảãạăắằẳẵặâấầẩẫậèéẻẽẹêếềểễệìíỉĩịòóỏõọôốồổỗộơớờởỡợùúủũụưứừửữựỳýỷỹỵđ]/i) !== null);
    const isRemix = title && title.toLowerCase().includes("remix");
    const isHouseRemix = isRemix && title.toLowerCase().includes("house");
    const isVietnameseIndie = isVietnameseSong &&
        tempo !== null &&
        tempo >= 110 &&
        tempo <= 125 &&
        ((key === "C" && scale === "major") || mood === "Melancholic") &&
        !isRemix;
    if (isVietnameseIndie) {
        console.log("Vietnamese indie pattern detected");
        const indieId = genreMap.get("indie") || genreMap.get("indie pop");
        if (indieId) {
            selectedGenres.push(indieId);
            console.log("Added: Indie (primary)");
        }
        const popId = genreMap.get("pop");
        if (popId && !selectedGenres.includes(popId)) {
            selectedGenres.push(popId);
            console.log("Added: Pop (secondary)");
        }
        if (safeEnergy !== null && safeEnergy > 0.5) {
            const rockId = genreMap.get("alternative") || genreMap.get("rock");
            if (rockId && !selectedGenres.includes(rockId)) {
                selectedGenres.push(rockId);
                console.log("Added: Alternative/Rock (energetic Vietnamese indie)");
            }
        }
        else {
            const vPopId = genreMap.get("v-pop") || genreMap.get("vietnamese pop");
            if (vPopId && !selectedGenres.includes(vPopId)) {
                selectedGenres.push(vPopId);
                console.log("Added: V-Pop");
            }
        }
        return selectedGenres.slice(0, 3);
    }
    if (isVietnameseSong && isHouseRemix) {
        console.log("Vietnamese house remix detected");
        const houseId = genreMap.get("house") ||
            genreMap.get("electronic") ||
            genreMap.get("dance");
        if (houseId) {
            selectedGenres.push(houseId);
            console.log("Added: House/Electronic (primary for house remix)");
        }
        const danceId = genreMap.get("dance");
        if (danceId && !selectedGenres.includes(danceId)) {
            selectedGenres.push(danceId);
            console.log("Added: Dance (secondary for house remix)");
        }
        const vPopId = genreMap.get("v-pop") || genreMap.get("vietnamese pop");
        if (vPopId && !selectedGenres.includes(vPopId)) {
            selectedGenres.push(vPopId);
            console.log("Added: V-Pop (Vietnamese origin)");
        }
        return selectedGenres.slice(0, 3);
    }
    if (isVietnameseSong && isRemix) {
        console.log("Vietnamese remix detected");
        const danceId = genreMap.get("dance") || genreMap.get("electronic");
        if (danceId) {
            selectedGenres.push(danceId);
            console.log("Added: Dance/Electronic (Vietnamese remix)");
        }
        const popId = genreMap.get("pop");
        if (popId && !selectedGenres.includes(popId)) {
            selectedGenres.push(popId);
            console.log("Added: Pop (remix base)");
        }
        const vPopId = genreMap.get("v-pop") || genreMap.get("vietnamese pop");
        if (vPopId && !selectedGenres.includes(vPopId)) {
            selectedGenres.push(vPopId);
            console.log("Added: V-Pop (Vietnamese origin)");
        }
        return selectedGenres.slice(0, 3);
    }
    if (isVietnameseSong) {
        console.log("Vietnamese song detected");
        if (key === "F" && scale === "minor") {
            console.log("Detected Vietnamese song in F minor - applying ballad/pop genres");
            const balladId = genreMap.get("ballad");
            if (balladId) {
                selectedGenres.push(balladId);
                console.log("Added: Ballad (F minor key)");
            }
            const popId = genreMap.get("pop");
            if (popId && !selectedGenres.includes(popId)) {
                selectedGenres.push(popId);
                console.log("Added: Pop");
            }
            const vPopId = genreMap.get("v-pop") || genreMap.get("vietnamese pop");
            if (vPopId && !selectedGenres.includes(vPopId)) {
                selectedGenres.push(vPopId);
                console.log("Added: V-Pop");
            }
            return selectedGenres.slice(0, 3);
        }
        const vPopId = genreMap.get("v-pop") ||
            genreMap.get("vietnamese pop") ||
            genreMap.get("pop");
        if (vPopId) {
            selectedGenres.push(vPopId);
            console.log("Added: Vietnamese Pop");
        }
        if (tempo !== null && tempo >= 120 && scale === "major") {
            const popId = genreMap.get("pop");
            if (popId && !selectedGenres.includes(popId)) {
                selectedGenres.push(popId);
                console.log("Added: Pop (upbeat)");
            }
        }
        if (mood === "Melancholic" || mood === "Calm") {
            const balladId = genreMap.get("ballad");
            if (balladId && !selectedGenres.includes(balladId)) {
                selectedGenres.push(balladId);
                console.log("Added: Ballad");
            }
            const indieId = genreMap.get("indie");
            if (indieId && !selectedGenres.includes(indieId)) {
                selectedGenres.push(indieId);
                console.log("Added: Indie (melancholic)");
            }
        }
    }
    if (tempo !== null && tempo >= 125) {
        if (safeEnergy !== null && safeEnergy > 0.7) {
            const edm = genreMap.get("electronic") || genreMap.get("edm");
            const dance = genreMap.get("dance");
            if (edm && !selectedGenres.includes(edm)) {
                selectedGenres.push(edm);
                console.log("Added: Electronic");
            }
            if (dance && !selectedGenres.includes(dance)) {
                selectedGenres.push(dance);
                console.log("Added: Dance");
            }
        }
        if (scale === "major") {
            const popId = genreMap.get("pop");
            if (popId && !selectedGenres.includes(popId)) {
                selectedGenres.push(popId);
                console.log("Added: Pop (high tempo)");
            }
        }
    }
    if (mood === "Energetic") {
        const popId = genreMap.get("pop");
        if (popId && !selectedGenres.includes(popId)) {
            selectedGenres.push(popId);
            console.log("Added: Pop (energetic)");
        }
        if (safeEnergy !== null && safeEnergy > 0.65 && !isVietnameseSong) {
            const rockId = genreMap.get("rock");
            if (rockId && !selectedGenres.includes(rockId)) {
                selectedGenres.push(rockId);
                console.log("Added: Rock (non-Vietnamese)");
            }
        }
    }
    if (mood === "Calm" || mood === "Melancholic") {
        const ambientId = genreMap.get("ambient");
        if (ambientId && !selectedGenres.includes(ambientId)) {
            selectedGenres.push(ambientId);
            console.log("Added: Ambient");
        }
        if (mood === "Melancholic") {
            const indieId = genreMap.get("indie");
            if (indieId && !selectedGenres.includes(indieId)) {
                selectedGenres.push(indieId);
                console.log("Added: Indie (melancholic)");
            }
        }
    }
    if (scale === "minor" && !isVietnameseSong) {
        const altId = genreMap.get("alternative");
        if (altId && !selectedGenres.includes(altId)) {
            selectedGenres.push(altId);
            console.log("Added: Alternative (minor key)");
        }
    }
    if (selectedGenres.length === 0) {
        const popId = genreMap.get("pop");
        if (popId) {
            selectedGenres.push(popId);
            console.log("Added: Pop (default)");
        }
    }
    return selectedGenres.slice(0, 3);
}
function addGenreIfExists(genreName, genreMap, selectedGenres) {
    const id = genreMap.get(genreName);
    if (id && !selectedGenres.includes(id)) {
        selectedGenres.push(id);
    }
}
async function generateCoverArtwork(trackTitle, artistName, mood) {
    try {
        const seed = encodeURIComponent(`${artistName}-${trackTitle}`);
        const imageUrl = `https://api.dicebear.com/8.x/shapes/svg?seed=${seed}&radius=0&backgroundType=gradientLinear&backgroundRotation=0,360`;
        console.log(`Generated cover artwork for "${trackTitle}" using DiceBear: ${imageUrl}`);
        return imageUrl;
    }
    catch (error) {
        console.error("Error generating cover artwork with DiceBear:", error);
        return `https://placehold.co/500x500/EEE/31343C?text=${encodeURIComponent(trackTitle.substring(0, 15))}`;
    }
}
async function getOrCreateVerifiedArtistProfile(artistNameOrId) {
    const isLikelyId = /^[a-z0-9]{25}$/.test(artistNameOrId);
    if (isLikelyId) {
        const existingProfile = await db_1.default.artistProfile.findUnique({
            where: { id: artistNameOrId },
        });
        if (existingProfile) {
            if (!existingProfile.isVerified) {
                return await db_1.default.artistProfile.update({
                    where: { id: existingProfile.id },
                    data: { isVerified: true },
                });
            }
            return existingProfile;
        }
    }
    const nameToSearch = artistNameOrId;
    let artistProfile = await db_1.default.artistProfile.findFirst({
        where: {
            artistName: {
                equals: nameToSearch,
                mode: "insensitive",
            },
        },
    });
    if (artistProfile) {
        if (!artistProfile.isVerified) {
            artistProfile = await db_1.default.artistProfile.update({
                where: { id: artistProfile.id },
                data: { isVerified: true },
            });
        }
        return artistProfile;
    }
    console.log(`Creating verified artist profile for: ${nameToSearch}`);
    artistProfile = await db_1.default.artistProfile.create({
        data: {
            artistName: nameToSearch,
            role: client_1.Role.ARTIST,
            isVerified: true,
            isActive: true,
            userId: null,
            monthlyListeners: 0,
        },
    });
    return artistProfile;
}
const processBulkUpload = async (files) => {
    const results = [];
    for (const file of files) {
        let coverUrl = null;
        let title = file.originalname.replace(/\.[^/.]+$/, "");
        let derivedArtistName = "Unknown Artist";
        let duration = 0;
        try {
            console.log(`Processing file: ${file.originalname}`);
            const audioUploadResult = await (0, upload_service_1.uploadFile)(file.buffer, "tracks", "auto");
            const audioUrl = audioUploadResult.secure_url;
            try {
                const metadata = await mm.parseBuffer(file.buffer, file.mimetype);
                duration = Math.round(metadata.format.duration || 0);
                if (metadata.common?.artist)
                    derivedArtistName = metadata.common.artist;
                if (metadata.common?.title)
                    title = metadata.common.title;
                if (metadata.common?.picture && metadata.common.picture.length > 0) {
                    const picture = metadata.common.picture[0];
                    try {
                        console.log(`Found embedded cover art for "${title}". Uploading...`);
                        const coverUploadResult = await (0, upload_service_1.uploadFile)(Buffer.from(picture.data), 'covers', 'image');
                        coverUrl = coverUploadResult.secure_url;
                        console.log(`Uploaded embedded cover art for "${title}" to: ${coverUrl}`);
                    }
                    catch (coverUploadError) {
                        console.error(`Error uploading embedded cover art for "${title}":`, coverUploadError);
                        coverUrl = null;
                    }
                }
                else {
                    console.log(`No embedded cover art found for "${title}". Will generate fallback.`);
                }
            }
            catch (metadataError) {
                console.error("Error parsing basic audio metadata:", metadataError);
            }
            const audioAnalysis = await (0, upload_service_1.analyzeAudioWithReccoBeats)(file.buffer, title, derivedArtistName);
            console.log(`Audio analysis result for "${title}":`, JSON.stringify(audioAnalysis, null, 2));
            const { tempo, mood, key, scale, danceability, energy, genreIds } = audioAnalysis;
            const artistProfile = await getOrCreateVerifiedArtistProfile(derivedArtistName);
            const artistId = artistProfile.id;
            const existingTrack = await db_1.default.track.findUnique({
                where: { title_artistId: { title: title, artistId: artistId } },
                select: { id: true, title: true, artist: { select: { artistName: true } } },
            });
            if (existingTrack) {
                console.log(`Duplicate track found: "${existingTrack.title}" by ${existingTrack.artist?.artistName} (ID: ${existingTrack.id}). Skipping creation for file: ${file.originalname}`);
                results.push({
                    fileName: file.originalname,
                    title: title,
                    artistName: derivedArtistName,
                    error: `Duplicate: This track already exists (ID: ${existingTrack.id})`,
                    success: false,
                    trackId: existingTrack.id,
                    artistId: artistId,
                    duration: 0,
                    audioUrl: '',
                    coverUrl: undefined,
                    tempo: null,
                    mood: null,
                    key: null,
                    scale: null,
                    genreIds: [],
                    genres: [],
                });
                continue;
            }
            let finalGenreIds = [...genreIds];
            if (finalGenreIds.length === 0) {
                try {
                    const popGenre = await db_1.default.genre.findFirst({ where: { name: { equals: "Pop", mode: "insensitive" } } });
                    if (popGenre) {
                        finalGenreIds = [popGenre.id];
                    }
                    else {
                        const anyGenre = await db_1.default.genre.findFirst({ orderBy: { createdAt: "asc" } });
                        if (anyGenre)
                            finalGenreIds = [anyGenre.id];
                    }
                }
                catch (fallbackGenreError) {
                    console.error("Error finding fallback genre:", fallbackGenreError);
                }
            }
            if (!coverUrl) {
                try {
                    coverUrl = await generateCoverArtwork(title, derivedArtistName, mood);
                    console.log(`Generated fallback cover artwork for "${title}"`);
                }
                catch (coverError) {
                    console.error("Error generating cover artwork:", coverError);
                }
            }
            const releaseDate = new Date();
            const trackData = {
                title,
                duration,
                releaseDate,
                audioUrl,
                coverUrl,
                type: client_1.AlbumType.SINGLE,
                isActive: true,
                tempo,
                mood,
                key,
                scale,
                danceability,
                energy,
                artist: { connect: { id: artistId } },
            };
            if (finalGenreIds.length > 0) {
                trackData.genres = { create: finalGenreIds.map((genreId) => ({ genre: { connect: { id: genreId } } })) };
            }
            const newTrack = await db_1.default.track.create({
                data: trackData,
                select: prisma_selects_1.trackSelect,
            });
            results.push({
                trackId: newTrack.id,
                title: newTrack.title,
                artistName: derivedArtistName,
                artistId: artistId,
                duration: newTrack.duration,
                audioUrl: newTrack.audioUrl,
                coverUrl: newTrack.coverUrl,
                tempo: newTrack.tempo,
                mood: newTrack.mood,
                key: newTrack.key,
                scale: newTrack.scale,
                genreIds: finalGenreIds,
                genres: newTrack.genres?.map((g) => g.genre.name),
                fileName: file.originalname,
                success: true,
            });
        }
        catch (error) {
            console.error(`Error processing file ${file.originalname}:`, error);
            results.push({
                fileName: file.originalname,
                error: error instanceof Error ? error.message : "Unknown error",
                success: false,
            });
        }
    }
    return results;
};
exports.processBulkUpload = processBulkUpload;
const generateAndAssignAiPlaylistToUser = async (adminExecutingId, targetUserId) => {
    const adminUser = await db_1.default.user.findUnique({
        where: { id: adminExecutingId },
    });
    if (!adminUser) {
        throw new errors_1.HttpError(404, "Admin user not found");
    }
    if (adminUser.role !== client_1.Role.ADMIN) {
        throw new errors_1.HttpError(403, "Forbidden: Insufficient privileges");
    }
    const targetUser = await db_1.default.user.findUnique({
        where: { id: targetUserId },
        select: { id: true, username: true, name: true },
    });
    if (!targetUser) {
        throw new errors_1.HttpError(404, "Target user not found");
    }
    const targetUserDisplayName = targetUser.username || targetUser.name || targetUserId;
    const listeningHistory = await db_1.default.history.findMany({
        where: {
            userId: targetUserId,
            type: "PLAY",
            trackId: { not: null },
        },
        take: 10,
        select: { trackId: true },
    });
    const uniqueTracksInHistory = new Set(listeningHistory.map((h) => h.trackId))
        .size;
    const hasSufficientHistory = uniqueTracksInHistory > 3;
    let playlistOptions = {};
    let trackIdsToUse = undefined;
    if (!hasSufficientHistory) {
        console.log(`[AdminService] User ${targetUserId} has no/insufficient history. Generating from top tracks.`);
        trackIdsToUse = await aiService.getTopPlayedTrackIds(10);
        if (!trackIdsToUse || trackIdsToUse.length === 0) {
            console.warn("[AdminService] No top tracks found to generate default playlist.");
        }
        playlistOptions = {
            name: `Popular Mix for ${targetUserDisplayName}`,
            description: "Discover popular tracks! An AI-curated playlist based on trending songs.",
        };
    }
    else {
        console.log(`[AdminService] User ${targetUserId} has history. Generating personalized AI mix.`);
        playlistOptions = {
            name: `Your AI Mix, ${targetUserDisplayName}`,
            description: `A personalized playlist crafted by AI, just for you, ${targetUserDisplayName}! Based on your listening taste.`,
            trackCount: 10,
        };
    }
    try {
        console.log(`[AdminService] Attempting to generate AI playlist for user ${targetUserId}`);
        const newPlaylist = await aiService.createAIGeneratedPlaylist(targetUserId, {}, trackIdsToUse);
        console.log(`[AdminService] Successfully generated AI playlist ${newPlaylist.id} for user ${targetUserId}`);
        return newPlaylist;
    }
    catch (error) {
        console.error(`[AdminService] Error generating AI playlist for user ${targetUserId}:`, error);
        if (error instanceof Error) {
            throw new errors_1.HttpError(500, `Failed to generate AI playlist: ${error.message}`);
        }
        throw new errors_1.HttpError(500, "An unexpected error occurred while generating the AI playlist.");
    }
};
exports.generateAndAssignAiPlaylistToUser = generateAndAssignAiPlaylistToUser;
const setAiPlaylistVisibilityForUser = async (adminExecutingId, playlistId, newVisibility) => {
    const adminUser = await db_1.default.user.findUnique({
        where: { id: adminExecutingId },
    });
    if (!adminUser) {
        throw new errors_1.HttpError(404, "Admin user not found");
    }
    if (adminUser.role !== client_1.Role.ADMIN) {
        throw new errors_1.HttpError(403, "Forbidden: Insufficient privileges");
    }
    if (newVisibility !== client_1.PlaylistPrivacy.PUBLIC &&
        newVisibility !== client_1.PlaylistPrivacy.PRIVATE) {
        throw new errors_1.HttpError(400, "Invalid visibility value. Must be PUBLIC or PRIVATE.");
    }
    const playlist = await db_1.default.playlist.findUnique({
        where: { id: playlistId },
    });
    if (!playlist) {
        throw new errors_1.HttpError(404, "Playlist not found");
    }
    if (!playlist.isAIGenerated) {
        throw new errors_1.HttpError(403, "Forbidden: Cannot change visibility for non-AI generated playlists.");
    }
    if (!playlist.userId) {
        throw new errors_1.HttpError(400, "Cannot change visibility for system-wide AI playlists not assigned to a specific user.");
    }
    const updatedPlaylist = await db_1.default.playlist.update({
        where: { id: playlistId },
        data: { privacy: newVisibility },
    });
    console.log(`[AdminService] Updated AI playlist ${playlistId} visibility to ${newVisibility} for user ${playlist.userId}`);
    return updatedPlaylist;
};
exports.setAiPlaylistVisibilityForUser = setAiPlaylistVisibilityForUser;
const getUserAiPlaylists = async (adminExecutingId, targetUserId, req) => {
    const adminUser = await db_1.default.user.findUnique({
        where: { id: adminExecutingId },
    });
    if (!adminUser) {
        throw new errors_1.HttpError(404, "Admin user not found");
    }
    if (adminUser.role !== client_1.Role.ADMIN) {
        throw new errors_1.HttpError(403, "Forbidden: Insufficient privileges");
    }
    const targetUser = await db_1.default.user.findUnique({
        where: { id: targetUserId },
        select: { id: true },
    });
    if (!targetUser) {
        throw new errors_1.HttpError(404, "Target user not found");
    }
    const where = {
        userId: targetUserId,
        isAIGenerated: true,
    };
    const { search, sortBy, sortOrder } = req.query;
    if (search && typeof search === "string") {
        where.OR = [
            { name: { contains: search, mode: "insensitive" } },
            { description: { contains: search, mode: "insensitive" } },
        ];
    }
    let orderBy = { createdAt: "desc" };
    const validSortFields = [
        "name",
        "createdAt",
        "updatedAt",
        "totalTracks",
        "privacy",
    ];
    if (sortBy &&
        typeof sortBy === "string" &&
        validSortFields.includes(sortBy)) {
        orderBy = { [sortBy]: sortOrder === "asc" ? "asc" : "desc" };
    }
    const playlistSelect = {
        id: true,
        name: true,
        description: true,
        coverUrl: true,
        privacy: true,
        type: true,
        isAIGenerated: true,
        totalTracks: true,
        totalDuration: true,
        createdAt: true,
        updatedAt: true,
        userId: true,
        lastGeneratedAt: true,
        tracks: {
            take: 3,
            orderBy: { trackOrder: "asc" },
            select: {
                track: {
                    select: {
                        id: true,
                        title: true,
                        coverUrl: true,
                        artist: { select: { artistName: true } },
                    },
                },
            },
        },
    };
    const options = {
        where,
        select: playlistSelect,
        orderBy,
    };
    const result = await (0, handle_utils_1.paginate)(db_1.default.playlist, req, options);
    if (result.data.length > 0) {
        console.log(`[AdminService] Fetched ${result.data.length} AI playlists for user ${targetUserId}`);
    }
    return {
        data: result.data,
        pagination: result.pagination,
    };
};
exports.getUserAiPlaylists = getUserAiPlaylists;
const getUserListeningHistoryDetails = async (adminExecutingId, targetUserId, req) => {
    const adminUser = await db_1.default.user.findUnique({
        where: { id: adminExecutingId },
    });
    if (!adminUser) {
        throw new errors_1.HttpError(404, "Admin user not found");
    }
    if (adminUser.role !== client_1.Role.ADMIN) {
        throw new errors_1.HttpError(403, "Forbidden: Insufficient privileges");
    }
    const targetUser = await db_1.default.user.findUnique({
        where: { id: targetUserId },
        select: { id: true },
    });
    if (!targetUser) {
        throw new errors_1.HttpError(404, "Target user not found");
    }
    const { search, startDate, endDate, sortBy = "createdAt", sortOrder = "desc", } = req.query;
    const whereClause = {
        userId: targetUserId,
        type: "PLAY",
    };
    if (search && typeof search === "string") {
        whereClause.track = {
            OR: [
                { title: { contains: search, mode: "insensitive" } },
                { artist: { artistName: { contains: search, mode: "insensitive" } } },
                { album: { title: { contains: search, mode: "insensitive" } } },
            ],
        };
    }
    const dateFilter = {};
    if (typeof startDate === "string" && startDate) {
        try {
            const startOfDay = new Date(startDate);
            startOfDay.setUTCHours(0, 0, 0, 0);
            dateFilter.gte = startOfDay;
        }
        catch (e) {
            console.error("Invalid start date format:", startDate);
        }
    }
    if (typeof endDate === "string" && endDate) {
        try {
            const endOfDay = new Date(endDate);
            endOfDay.setUTCHours(23, 59, 59, 999);
            dateFilter.lte = endOfDay;
        }
        catch (e) {
            console.error("Invalid end date format:", endDate);
        }
    }
    if (dateFilter.gte || dateFilter.lte) {
        whereClause.createdAt = dateFilter;
    }
    let orderBy = {
        [sortBy]: sortOrder,
    };
    const historyQueryOptions = {
        where: whereClause,
        include: {
            track: {
                select: {
                    id: true,
                    title: true,
                    coverUrl: true,
                    duration: true,
                    artist: { select: { artistName: true, id: true } },
                    album: { select: { title: true, id: true } },
                    tempo: true,
                    mood: true,
                    key: true,
                    scale: true,
                    danceability: true,
                    energy: true,
                },
            },
        },
        orderBy,
    };
    const historyRecords = await db_1.default.history.findMany(historyQueryOptions);
    console.log(`[AdminService DEBUG] getUserListeningHistoryDetails: Fetched ${historyRecords.length} history records for user ${targetUserId}.`);
    historyRecords.forEach((record, index) => {
        if (record.track) {
            console.log(`[AdminService DEBUG] getUserListeningHistoryDetails: Record ${index + 1} - Track ID: ${record.track.id} - Audio Features from DB:`, {
                title: record.track.title,
                tempo: record.track.tempo,
                mood: record.track.mood,
                key: record.track.key,
                scale: record.track.scale,
                danceability: record.track.danceability,
                energy: record.track.energy,
            });
        }
        else {
            console.log(`[AdminService DEBUG] getUserListeningHistoryDetails: Record ${index + 1} has no associated track.`);
        }
    });
    const totalRecords = await db_1.default.history.count({
        where: historyQueryOptions.where,
    });
    return {
        data: historyRecords,
        pagination: {
            total: totalRecords,
            pageSize: Object.keys(historyQueryOptions.include.track).length,
            currentPage: 1,
        },
    };
};
exports.getUserListeningHistoryDetails = getUserListeningHistoryDetails;
const getAllLabelRegistrations = async (req) => {
    const { search, status, sortBy, sortOrder } = req.query;
    const whereClause = {};
    if (search && typeof search === 'string') {
        whereClause.OR = [
            { requestedLabelName: { contains: search, mode: 'insensitive' } },
            { requestingArtist: { artistName: { contains: search, mode: 'insensitive' } } },
        ];
    }
    if (status && typeof status === 'string' && Object.values(client_1.RequestStatus).includes(status)) {
        whereClause.status = status;
    }
    else {
        if (status && status !== 'ALL') {
            whereClause.status = status;
        }
        else if (!status) {
            whereClause.status = client_1.RequestStatus.PENDING;
        }
    }
    const orderByClause = {};
    const validSortKeys = ['submittedAt', 'requestedLabelName', 'status'];
    const key = sortBy;
    const order = sortOrder === 'desc' ? 'desc' : 'asc';
    if (sortBy && typeof sortBy === 'string' && validSortKeys.includes(key)) {
        orderByClause[key] = order;
    }
    else {
        orderByClause.submittedAt = 'desc';
    }
    const result = await (0, handle_utils_1.paginate)(db_1.default.labelRegistrationRequest, req, {
        where: whereClause,
        include: {
            requestingArtist: {
                select: {
                    id: true,
                    artistName: true,
                    avatar: true,
                },
            },
            reviewedByAdmin: {
                select: {
                    id: true,
                    name: true,
                },
            },
            createdLabel: {
                select: {
                    id: true,
                    name: true,
                }
            }
        },
        orderBy: orderByClause,
    });
    return {
        data: result.data,
        pagination: result.pagination,
    };
};
exports.getAllLabelRegistrations = getAllLabelRegistrations;
const getLabelRegistrationById = async (registrationId) => {
    const request = await db_1.default.labelRegistrationRequest.findUnique({
        where: { id: registrationId },
        include: {
            requestingArtist: {
                select: {
                    id: true,
                    artistName: true,
                    avatar: true,
                    user: { select: { email: true, name: true } },
                },
            },
            reviewedByAdmin: {
                select: {
                    id: true,
                    name: true,
                },
            },
            createdLabel: {
                select: {
                    id: true,
                    name: true,
                    logoUrl: true,
                }
            }
        },
    });
    if (!request) {
        throw { status: 404, message: 'Label registration request not found.' };
    }
    return request;
};
exports.getLabelRegistrationById = getLabelRegistrationById;
const approveLabelRegistration = async (adminUserId, registrationId) => {
    const registrationRequest = await db_1.default.labelRegistrationRequest.findUnique({
        where: { id: registrationId },
        include: { requestingArtist: true },
    });
    if (!registrationRequest) {
        throw { status: 404, message: 'Label registration request not found.' };
    }
    if (registrationRequest.status !== client_1.RequestStatus.PENDING) {
        throw { status: 400, message: `Request is already ${registrationRequest.status.toLowerCase()}.` };
    }
    return db_1.default.$transaction(async (tx) => {
        const newLabel = await tx.label.create({
            data: {
                name: registrationRequest.requestedLabelName,
                description: registrationRequest.requestedLabelDescription,
                logoUrl: registrationRequest.requestedLabelLogoUrl,
            },
            select: prisma_selects_1.labelSelect,
        });
        await tx.artistProfile.update({
            where: { id: registrationRequest.requestingArtistId },
            data: { labelId: newLabel.id },
        });
        const updatedRequest = await tx.labelRegistrationRequest.update({
            where: { id: registrationId },
            data: {
                status: client_1.RequestStatus.APPROVED,
                reviewedAt: new Date(),
                reviewedByAdminId: adminUserId,
                createdLabelId: newLabel.id,
            },
        });
        if (registrationRequest.requestingArtist.userId) {
            const notificationData = {
                data: {
                    recipientType: client_1.RecipientType.ARTIST,
                    artistId: registrationRequest.requestingArtistId,
                    type: client_1.NotificationType.LABEL_REGISTRATION_APPROVED,
                    message: `Congratulations! Your request to register the label "${newLabel.name}" has been approved.`,
                    isRead: false,
                },
                select: {
                    id: true, type: true, message: true, recipientType: true, isRead: true, createdAt: true,
                    artistId: true,
                }
            };
            const notification = await tx.notification.create(notificationData);
            const io = (0, socket_1.getIO)();
            const targetUserSocketId = (0, socket_2.getUserSockets)().get(registrationRequest.requestingArtist.userId);
            if (targetUserSocketId) {
                io.to(targetUserSocketId).emit('notification', {
                    ...notification,
                    createdAt: notification.createdAt.toISOString(),
                    labelName: newLabel.name,
                    labelId: newLabel.id,
                });
                console.log(`[Socket Emit] Sent LABEL_REGISTRATION_APPROVED (to ArtistProfile ${notification.artistId}) to user ${registrationRequest.requestingArtist.userId} via socket ${targetUserSocketId}`);
            }
            else {
                console.log(`[Socket Emit] User ${registrationRequest.requestingArtist.userId} (for ArtistProfile ${notification.artistId}) not connected for LABEL_REGISTRATION_APPROVED.`);
            }
        }
        return { updatedRequest, newLabel };
    });
};
exports.approveLabelRegistration = approveLabelRegistration;
const rejectLabelRegistration = async (adminUserId, registrationId, rejectionReason) => {
    const errors = (0, handle_utils_1.runValidations)([
        (0, handle_utils_1.validateField)(rejectionReason, 'rejectionReason', { required: true, minLength: 5, maxLength: 500 }),
    ]);
    if (errors.length > 0) {
        console.warn(`[AdminService] Validation failed for rejection reason for request ${registrationId}, but proceeding with rejection.`);
    }
    const registrationRequest = await db_1.default.labelRegistrationRequest.findUnique({
        where: { id: registrationId },
    });
    if (!registrationRequest) {
        throw { status: 404, message: 'Label registration request not found.' };
    }
    if (registrationRequest.status !== client_1.RequestStatus.PENDING) {
        console.warn(`[AdminService] Attempting to reject a request that is already ${registrationRequest.status.toLowerCase()}. ID: ${registrationId}`);
    }
    const updatedRequest = await db_1.default.labelRegistrationRequest.update({
        where: { id: registrationId },
        data: {
            status: client_1.RequestStatus.REJECTED,
            rejectionReason: rejectionReason,
            reviewedAt: new Date(),
            reviewedByAdminId: adminUserId,
        },
        select: {
            id: true,
            requestedLabelName: true,
            requestingArtistId: true,
            requestingArtist: { select: { userId: true } }
        }
    });
    console.log(`[AdminService] Updated LabelRegistrationRequest ID: ${updatedRequest.id} to REJECTED`);
    if (updatedRequest.requestingArtist?.userId) {
        const artistUserIdForSocketTargeting = updatedRequest.requestingArtist.userId;
        const notificationData = {
            data: {
                recipientType: client_1.RecipientType.ARTIST,
                artistId: updatedRequest.requestingArtistId,
                type: client_1.NotificationType.LABEL_REGISTRATION_REJECTED,
                message: `We regret to inform you that your request to register the label "${updatedRequest.requestedLabelName}" has been rejected. Reason: ${rejectionReason}`,
                isRead: false,
            },
            select: {
                id: true, type: true, message: true, recipientType: true, isRead: true, createdAt: true,
                artistId: true,
            }
        };
        db_1.default.notification.create(notificationData)
            .then(createdNotification => {
            const io = (0, socket_1.getIO)();
            const targetSocketId = (0, socket_2.getUserSockets)().get(artistUserIdForSocketTargeting);
            if (targetSocketId) {
                io.to(targetSocketId).emit('notification', {
                    ...createdNotification,
                    createdAt: createdNotification.createdAt.toISOString(),
                    rejectionReason: rejectionReason,
                    labelName: updatedRequest.requestedLabelName,
                });
                console.log(`[Socket Emit] Sent LABEL_REGISTRATION_REJECTED (to ArtistProfile ${createdNotification.artistId}) to user ${artistUserIdForSocketTargeting} via socket ${targetSocketId}`);
            }
            else {
                console.log(`[Socket Emit] User ${artistUserIdForSocketTargeting} (for ArtistProfile ${createdNotification.artistId}) not connected for LABEL_REGISTRATION_REJECTED.`);
            }
        })
            .catch(err => {
            console.error(`[AdminService] Failed to create or emit rejection notification for user ${artistUserIdForSocketTargeting} (Request ID: ${updatedRequest.id}):`, err);
        });
    }
    else {
        console.warn(`[AdminService] Cannot send rejection notification for request ${updatedRequest.id} - requesting artist has no associated user ID for socket targeting.`);
    }
    return {
        message: `Label registration request ${updatedRequest.id} rejected successfully.`,
        rejectedRequestId: updatedRequest.id
    };
};
exports.rejectLabelRegistration = rejectLabelRegistration;
const getPendingArtistRoleRequests = async (req) => {
    const { search, startDate, endDate, status } = req.query;
    const where = {
        status: client_1.RequestStatus.PENDING,
    };
    if (status && typeof status === 'string' && status !== 'ALL' && Object.values(client_1.RequestStatus).includes(status)) {
        where.status = status;
    }
    else if (status === 'ALL') {
        delete where.status;
    }
    const andConditions = [];
    if (search && typeof search === 'string' && search.trim()) {
        const trimmedSearch = search.trim();
        andConditions.push({
            OR: [
                { artistName: { contains: trimmedSearch, mode: 'insensitive' } },
                { user: { name: { contains: trimmedSearch, mode: 'insensitive' } } },
                { user: { email: { contains: trimmedSearch, mode: 'insensitive' } } },
                { requestedLabelName: { contains: trimmedSearch, mode: 'insensitive' } },
            ],
        });
    }
    const dateFilter = {};
    if (andConditions.length > 0) {
        if (where.AND) {
            if (Array.isArray(where.AND)) {
                where.AND.push(...andConditions);
            }
            else {
                where.AND = [where.AND, ...andConditions];
            }
        }
        else {
            where.AND = andConditions;
        }
    }
    const artistRoleRequestSelect = {
        id: true,
        artistName: true,
        bio: true,
        status: true,
        requestedLabelName: true,
        user: {
            select: {
                id: true,
                name: true,
                email: true,
                avatar: true,
            },
        },
    };
    const options = {
        where,
        select: artistRoleRequestSelect,
        orderBy: { id: 'desc' },
    };
    const result = await (0, handle_utils_1.paginate)(db_1.default.artistRequest, req, options);
    return {
        requests: result.data,
        pagination: result.pagination,
    };
};
exports.getPendingArtistRoleRequests = getPendingArtistRoleRequests;
//# sourceMappingURL=admin.service.js.map<|MERGE_RESOLUTION|>--- conflicted
+++ resolved
@@ -36,11 +36,7 @@
     return (mod && mod.__esModule) ? mod : { "default": mod };
 };
 Object.defineProperty(exports, "__esModule", { value: true });
-<<<<<<< HEAD
-exports.getPendingArtistRoleRequests = exports.rejectLabelRegistration = exports.approveLabelRegistration = exports.getLabelRegistrationById = exports.getAllLabelRegistrations = exports.getUserListeningHistoryDetails = exports.getUserAiPlaylists = exports.setAiPlaylistVisibilityForUser = exports.generateAndAssignAiPlaylistToUser = exports.processBulkUpload = exports.rejectArtistClaim = exports.approveArtistClaim = exports.getArtistClaimRequestDetail = exports.getArtistClaimRequests = exports.updateAIModel = exports.updateCacheStatus = exports.getAIModelStatus = exports.getCacheStatus = exports.getSystemStatus = exports.getDashboardStats = exports.deleteArtistRequest = exports.rejectArtistRequest = exports.approveArtistRequest = exports.deleteGenreById = exports.updateGenreInfo = exports.createNewGenre = exports.getGenres = exports.getArtistById = exports.getArtists = exports.deleteArtistById = exports.deleteUserById = exports.updateArtistInfo = exports.updateUserInfo = exports.getArtistRequestDetail = exports.getArtistRequests = exports.getUserById = exports.getUsers = void 0;
-=======
-exports.getUserListeningHistoryDetails = exports.getUserAiPlaylists = exports.setAiPlaylistVisibilityForUser = exports.generateAndAssignAiPlaylistToUser = exports.processBulkUpload = exports.rejectArtistClaim = exports.approveArtistClaim = exports.getArtistClaimRequestDetail = exports.getArtistClaimRequests = exports.updateAIModel = exports.getAIModelStatus = exports.getSystemStatus = exports.getDashboardStats = exports.deleteArtistRequest = exports.rejectArtistRequest = exports.approveArtistRequest = exports.deleteGenreById = exports.updateGenreInfo = exports.createNewGenre = exports.getGenres = exports.getArtistById = exports.getArtists = exports.deleteArtistById = exports.deleteUserById = exports.updateArtistInfo = exports.updateUserInfo = exports.getArtistRequestDetail = exports.getArtistRequests = exports.getUserById = exports.getUsers = void 0;
->>>>>>> e35abcb6
+exports.getPendingArtistRoleRequests = exports.rejectLabelRegistration = exports.approveLabelRegistration = exports.getLabelRegistrationById = exports.getAllLabelRegistrations = exports.getUserListeningHistoryDetails = exports.getUserAiPlaylists = exports.setAiPlaylistVisibilityForUser = exports.generateAndAssignAiPlaylistToUser = exports.processBulkUpload = exports.rejectArtistClaim = exports.approveArtistClaim = exports.getArtistClaimRequestDetail = exports.getArtistClaimRequests = exports.updateAIModel = exports.getAIModelStatus = exports.getSystemStatus = exports.getDashboardStats = exports.deleteArtistRequest = exports.rejectArtistRequest = exports.approveArtistRequest = exports.deleteGenreById = exports.updateGenreInfo = exports.createNewGenre = exports.getGenres = exports.getArtistById = exports.getArtists = exports.deleteArtistById = exports.deleteUserById = exports.updateArtistInfo = exports.updateUserInfo = exports.getArtistRequestDetail = exports.getArtistRequests = exports.getUserById = exports.getUsers = void 0;
 exports.getOrCreateVerifiedArtistProfile = getOrCreateVerifiedArtistProfile;
 const client_1 = require("@prisma/client");
 const db_1 = __importDefault(require("../config/db"));
@@ -57,6 +53,7 @@
 const socket_2 = require("../config/socket");
 const upload_service_1 = require("./upload.service");
 const mm = __importStar(require("music-metadata"));
+const essentia_js_1 = require("essentia.js");
 const mpg123_decoder_1 = require("mpg123-decoder");
 const aiService = __importStar(require("./ai.service"));
 const errors_1 = require("../utils/errors");
@@ -210,7 +207,6 @@
                 requestedLabelName: true,
                 rejectionReason: true,
                 socialMediaLinks: true,
-                portfolioLinks: true,
                 avatarUrl: true,
                 idVerificationDocumentUrl: true,
                 requestedGenres: true,
@@ -687,7 +683,6 @@
             bio: true,
             avatarUrl: true,
             socialMediaLinks: true,
-            portfolioLinks: true,
             requestedGenres: true,
             requestedLabelName: true,
             status: true,
@@ -1574,210 +1569,6 @@
         return null;
     }
 }
-async function determineGenresFromAudioAnalysis(tempo, mood, key, scale, energy, danceability, duration, title, artistName) {
-    const genres = await db_1.default.genre.findMany();
-    const genreMap = new Map(genres.map((g) => [g.name.toLowerCase(), g.id]));
-    const selectedGenres = [];
-    const safeEnergy = typeof energy === "number" ? energy : null;
-    const isVietnameseSong = (title &&
-        title.match(/[àáảãạăắằẳẵặâấầẩẫậèéẻẽẹêếềểễệìíỉĩịòóỏõọôốồổỗộơớờởỡợùúủũụưứừửữựỳýỷỹỵđ]/i) !== null) ||
-        (artistName &&
-            artistName.match(/[àáảãạăắằẳẵặâấầẩẫậèéẻẽẹêếềểễệìíỉĩịòóỏõọôốồổỗộơớờởỡợùúủũụưứừửữựỳýỷỹỵđ]/i) !== null);
-    const isRemix = title && title.toLowerCase().includes("remix");
-    const isHouseRemix = isRemix && title.toLowerCase().includes("house");
-    const isVietnameseIndie = isVietnameseSong &&
-        tempo !== null &&
-        tempo >= 110 &&
-        tempo <= 125 &&
-        ((key === "C" && scale === "major") || mood === "Melancholic") &&
-        !isRemix;
-    if (isVietnameseIndie) {
-        console.log("Vietnamese indie pattern detected");
-        const indieId = genreMap.get("indie") || genreMap.get("indie pop");
-        if (indieId) {
-            selectedGenres.push(indieId);
-            console.log("Added: Indie (primary)");
-        }
-        const popId = genreMap.get("pop");
-        if (popId && !selectedGenres.includes(popId)) {
-            selectedGenres.push(popId);
-            console.log("Added: Pop (secondary)");
-        }
-        if (safeEnergy !== null && safeEnergy > 0.5) {
-            const rockId = genreMap.get("alternative") || genreMap.get("rock");
-            if (rockId && !selectedGenres.includes(rockId)) {
-                selectedGenres.push(rockId);
-                console.log("Added: Alternative/Rock (energetic Vietnamese indie)");
-            }
-        }
-        else {
-            const vPopId = genreMap.get("v-pop") || genreMap.get("vietnamese pop");
-            if (vPopId && !selectedGenres.includes(vPopId)) {
-                selectedGenres.push(vPopId);
-                console.log("Added: V-Pop");
-            }
-        }
-        return selectedGenres.slice(0, 3);
-    }
-    if (isVietnameseSong && isHouseRemix) {
-        console.log("Vietnamese house remix detected");
-        const houseId = genreMap.get("house") ||
-            genreMap.get("electronic") ||
-            genreMap.get("dance");
-        if (houseId) {
-            selectedGenres.push(houseId);
-            console.log("Added: House/Electronic (primary for house remix)");
-        }
-        const danceId = genreMap.get("dance");
-        if (danceId && !selectedGenres.includes(danceId)) {
-            selectedGenres.push(danceId);
-            console.log("Added: Dance (secondary for house remix)");
-        }
-        const vPopId = genreMap.get("v-pop") || genreMap.get("vietnamese pop");
-        if (vPopId && !selectedGenres.includes(vPopId)) {
-            selectedGenres.push(vPopId);
-            console.log("Added: V-Pop (Vietnamese origin)");
-        }
-        return selectedGenres.slice(0, 3);
-    }
-    if (isVietnameseSong && isRemix) {
-        console.log("Vietnamese remix detected");
-        const danceId = genreMap.get("dance") || genreMap.get("electronic");
-        if (danceId) {
-            selectedGenres.push(danceId);
-            console.log("Added: Dance/Electronic (Vietnamese remix)");
-        }
-        const popId = genreMap.get("pop");
-        if (popId && !selectedGenres.includes(popId)) {
-            selectedGenres.push(popId);
-            console.log("Added: Pop (remix base)");
-        }
-        const vPopId = genreMap.get("v-pop") || genreMap.get("vietnamese pop");
-        if (vPopId && !selectedGenres.includes(vPopId)) {
-            selectedGenres.push(vPopId);
-            console.log("Added: V-Pop (Vietnamese origin)");
-        }
-        return selectedGenres.slice(0, 3);
-    }
-    if (isVietnameseSong) {
-        console.log("Vietnamese song detected");
-        if (key === "F" && scale === "minor") {
-            console.log("Detected Vietnamese song in F minor - applying ballad/pop genres");
-            const balladId = genreMap.get("ballad");
-            if (balladId) {
-                selectedGenres.push(balladId);
-                console.log("Added: Ballad (F minor key)");
-            }
-            const popId = genreMap.get("pop");
-            if (popId && !selectedGenres.includes(popId)) {
-                selectedGenres.push(popId);
-                console.log("Added: Pop");
-            }
-            const vPopId = genreMap.get("v-pop") || genreMap.get("vietnamese pop");
-            if (vPopId && !selectedGenres.includes(vPopId)) {
-                selectedGenres.push(vPopId);
-                console.log("Added: V-Pop");
-            }
-            return selectedGenres.slice(0, 3);
-        }
-        const vPopId = genreMap.get("v-pop") ||
-            genreMap.get("vietnamese pop") ||
-            genreMap.get("pop");
-        if (vPopId) {
-            selectedGenres.push(vPopId);
-            console.log("Added: Vietnamese Pop");
-        }
-        if (tempo !== null && tempo >= 120 && scale === "major") {
-            const popId = genreMap.get("pop");
-            if (popId && !selectedGenres.includes(popId)) {
-                selectedGenres.push(popId);
-                console.log("Added: Pop (upbeat)");
-            }
-        }
-        if (mood === "Melancholic" || mood === "Calm") {
-            const balladId = genreMap.get("ballad");
-            if (balladId && !selectedGenres.includes(balladId)) {
-                selectedGenres.push(balladId);
-                console.log("Added: Ballad");
-            }
-            const indieId = genreMap.get("indie");
-            if (indieId && !selectedGenres.includes(indieId)) {
-                selectedGenres.push(indieId);
-                console.log("Added: Indie (melancholic)");
-            }
-        }
-    }
-    if (tempo !== null && tempo >= 125) {
-        if (safeEnergy !== null && safeEnergy > 0.7) {
-            const edm = genreMap.get("electronic") || genreMap.get("edm");
-            const dance = genreMap.get("dance");
-            if (edm && !selectedGenres.includes(edm)) {
-                selectedGenres.push(edm);
-                console.log("Added: Electronic");
-            }
-            if (dance && !selectedGenres.includes(dance)) {
-                selectedGenres.push(dance);
-                console.log("Added: Dance");
-            }
-        }
-        if (scale === "major") {
-            const popId = genreMap.get("pop");
-            if (popId && !selectedGenres.includes(popId)) {
-                selectedGenres.push(popId);
-                console.log("Added: Pop (high tempo)");
-            }
-        }
-    }
-    if (mood === "Energetic") {
-        const popId = genreMap.get("pop");
-        if (popId && !selectedGenres.includes(popId)) {
-            selectedGenres.push(popId);
-            console.log("Added: Pop (energetic)");
-        }
-        if (safeEnergy !== null && safeEnergy > 0.65 && !isVietnameseSong) {
-            const rockId = genreMap.get("rock");
-            if (rockId && !selectedGenres.includes(rockId)) {
-                selectedGenres.push(rockId);
-                console.log("Added: Rock (non-Vietnamese)");
-            }
-        }
-    }
-    if (mood === "Calm" || mood === "Melancholic") {
-        const ambientId = genreMap.get("ambient");
-        if (ambientId && !selectedGenres.includes(ambientId)) {
-            selectedGenres.push(ambientId);
-            console.log("Added: Ambient");
-        }
-        if (mood === "Melancholic") {
-            const indieId = genreMap.get("indie");
-            if (indieId && !selectedGenres.includes(indieId)) {
-                selectedGenres.push(indieId);
-                console.log("Added: Indie (melancholic)");
-            }
-        }
-    }
-    if (scale === "minor" && !isVietnameseSong) {
-        const altId = genreMap.get("alternative");
-        if (altId && !selectedGenres.includes(altId)) {
-            selectedGenres.push(altId);
-            console.log("Added: Alternative (minor key)");
-        }
-    }
-    if (selectedGenres.length === 0) {
-        const popId = genreMap.get("pop");
-        if (popId) {
-            selectedGenres.push(popId);
-            console.log("Added: Pop (default)");
-        }
-    }
-    return selectedGenres.slice(0, 3);
-}
-function addGenreIfExists(genreName, genreMap, selectedGenres) {
-    const id = genreMap.get(genreName);
-    if (id && !selectedGenres.includes(id)) {
-        selectedGenres.push(id);
-    }
-}
 async function generateCoverArtwork(trackTitle, artistName, mood) {
     try {
         const seed = encodeURIComponent(`${artistName}-${trackTitle}`);
@@ -1877,7 +1668,47 @@
             }
             const audioAnalysis = await (0, upload_service_1.analyzeAudioWithReccoBeats)(file.buffer, title, derivedArtistName);
             console.log(`Audio analysis result for "${title}":`, JSON.stringify(audioAnalysis, null, 2));
-            const { tempo, mood, key, scale, danceability, energy, genreIds } = audioAnalysis;
+            let { tempo, mood, key, scale, danceability, energy, genreIds } = audioAnalysis;
+            let confidence = null;
+            try {
+                const pcmF32 = await convertMp3BufferToPcmF32(file.buffer);
+                if (pcmF32) {
+                    const essentia = new essentia_js_1.Essentia(essentia_js_1.EssentiaWASM);
+                    const audioVector = essentia.arrayToVector(pcmF32);
+                    const targetSampleRate = 44000;
+                    try {
+                        const rhythmResult = essentia.RhythmExtractor2013(audioVector, targetSampleRate);
+                        let rawTempo = rhythmResult.bpm;
+                        confidence = rhythmResult.confidence || null;
+                        tempo = Math.round(rawTempo);
+                        console.log("Tempo calculated from Essentia:", tempo, "BPM");
+                    }
+                    catch (tempoError) {
+                        console.error("Error estimating tempo with RhythmExtractor2013:", tempoError);
+                        try {
+                            const tempoResult = essentia.PercivalBpmEstimator(audioVector);
+                            tempo = Math.round(tempoResult.bpm);
+                            console.log("Tempo calculated from PercivalBpmEstimator fallback:", tempo, "BPM");
+                        }
+                        catch (fallbackError) {
+                            console.error("Error estimating tempo with PercivalBpmEstimator fallback:", fallbackError);
+                            tempo = null;
+                        }
+                    }
+                    try {
+                        const keyResult = essentia.KeyExtractor(audioVector);
+                        key = keyResult.key;
+                        scale = keyResult.scale;
+                        console.log("Key estimation from Essentia:", key, scale);
+                    }
+                    catch (keyError) {
+                        console.error("Error estimating key/scale with Essentia:", keyError);
+                    }
+                }
+            }
+            catch (analysisError) {
+                console.error("Error during audio analysis pipeline:", analysisError);
+            }
             const artistProfile = await getOrCreateVerifiedArtistProfile(derivedArtistName);
             const artistId = artistProfile.id;
             const existingTrack = await db_1.default.track.findUnique({
