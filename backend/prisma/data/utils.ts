--- conflicted
+++ resolved
@@ -170,15 +170,14 @@
     logoUrl: null,
   },
   {
-<<<<<<< HEAD
+    name: 'Đen',
+    description: 'Label tự do của Đen.',
+    logoUrl: null,
+  },
+  {
     name: 'M-TP Entertainment',
     description: 'Công ty giải trí do rapper Sơn Tùng M-TP sáng lập...',
     logoUrl: 
       'https://res.cloudinary.com/dbwhalglx/image/upload/v1745435638/mtp_uzn4ba.jpg',
-=======
-    name: 'Đen',
-    description: 'Label tự do của Đen.',
-    logoUrl: null,
->>>>>>> 29f102bc
   },
 ]; 